--- conflicted
+++ resolved
@@ -590,12 +590,8 @@
       * TODO(twigg): Specifically walk the Data definition to call out which nodes
       * are problematic.
       */
-<<<<<<< HEAD
-    protected def IO[T <: Data](iodef: T):             T = chisel3.experimental.IO.apply(iodef)
+    protected def IO[T <: Data](iodef: => T):             T = chisel3.experimental.IO.apply(iodef)
     protected def IO[T <: Data](iodef: Definitive[T]): Definitive[T] = iodef.modify(chisel3.experimental.IO.Apply())
-=======
-    protected def IO[T <: Data](iodef: => T): T = chisel3.experimental.IO.apply(iodef)
->>>>>>> cee25521
 
     //
     // Internal Functions
