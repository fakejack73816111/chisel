--- conflicted
+++ resolved
@@ -45,27 +45,6 @@
 
   val compileOptions = moduleCompileOptions
 
-<<<<<<< HEAD
-  private[chisel3] def namePorts(): Unit = {
-    for (port <- getModulePorts) {
-      port._computeName(None, None) match {
-        case Some(name) if port.getOptionRef.isEmpty =>
-          if (_namespace.contains(name)) {
-            Builder.error(
-              s"""Unable to name port $port to "$name" in $this,""" +
-                " name is already taken by another port!"
-            )
-          }
-          port.setRef(ModuleIO(this, _namespace.name(name)))
-        case None =>
-          Builder.error(
-            s"Unable to name port $port in $this, " +
-              "try making it a public field of the Module"
-          )
-          port.setRef(ModuleIO(this, "<UNNAMED>"))
-        case Some(name) =>
-        //Do nothing
-=======
   private[chisel3] def checkPorts(): Unit = {
     for (port <- getModulePorts) {
       if (port._computeName(None).isEmpty) {
@@ -73,7 +52,6 @@
           s"Unable to name port $port in $this, " +
             "try making it a public field of the Module"
         )
->>>>>>> cee25521
       }
     }
   }
@@ -82,29 +60,14 @@
     require(!_closed, "Can't generate module more than once")
     _closed = true
 
-<<<<<<< HEAD
-    namePorts()
-=======
     // Check to make sure that all ports can be named
     checkPorts()
->>>>>>> cee25521
 
     // Now that elaboration is complete for this Module, we can finalize names
     for (id <- getIds) {
       id match {
-<<<<<<< HEAD
-        case id: ModuleClone[_] => id.setRefAndPortsRef(_namespace) // special handling
-        case id: ModuleMock[_]  => id.setAsInstanceRef()
-        case id: BaseModule     => id.forceName(None, default = id.desiredName, _namespace)
-        case id: MemBase[_]     => id.forceName(None, default = "MEM", _namespace)
-        case id: stop.Stop      => id.forceName(None, default = "stop", _namespace)
-        case id: assert.Assert  => id.forceName(None, default = "assert", _namespace)
-        case id: assume.Assume  => id.forceName(None, default = "assume", _namespace)
-        case id: cover.Cover    => id.forceName(None, default = "cover", _namespace)
-        case id: printf.Printf => id.forceName(None, default = "printf", _namespace)
-=======
         case id: ModuleClone[_]   => id.setRefAndPortsRef(_namespace) // special handling
-        case id: InstanceClone[_] => id.setAsInstanceRef()
+        case id: ModuleMock[_]    => id.setAsInstanceRef()
         case id: BaseModule       => id.forceName(default = id.desiredName, _namespace)
         case id: MemBase[_]       => id.forceName(default = "MEM", _namespace)
         case id: stop.Stop        => id.forceName(default = "stop", _namespace)
@@ -112,7 +75,6 @@
         case id: assume.Assume    => id.forceName(default = "assume", _namespace)
         case id: cover.Cover      => id.forceName(default = "cover", _namespace)
         case id: printf.Printf => id.forceName(default = "printf", _namespace)
->>>>>>> cee25521
         case id: Data =>
           if (id.isSynthesizable) {
             id.topBinding match {
