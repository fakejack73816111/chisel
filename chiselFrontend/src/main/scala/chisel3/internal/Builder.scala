// See LICENSE for license details.

package chisel3.internal

import scala.util.DynamicVariable
import scala.collection.mutable.{ArrayBuffer, HashMap}
import chisel3._
import core._
import firrtl._
import _root_.firrtl.annotations

private[chisel3] class Namespace(keywords: Set[String]) {
  private val names = collection.mutable.HashMap[String, Long]()
  for (keyword <- keywords)
    names(keyword) = 1

  private def rename(n: String): String = {
    val index = names.getOrElse(n, 1L)
    val tryName = s"${n}_${index}"
    names(n) = index + 1
    if (this contains tryName) rename(n) else tryName
  }

  private def sanitize(s: String, leadingDigitOk: Boolean = false): String = {
    // TODO what character set does FIRRTL truly support? using ANSI C for now
    def legalStart(c: Char) = (c >= 'a' && c <= 'z') || (c >= 'A' && c <= 'Z') || c == '_'
    def legal(c: Char) = legalStart(c) || (c >= '0' && c <= '9')
    val res = s filter legal
    val headOk = (!res.isEmpty) && (leadingDigitOk || legalStart(res.head))
    if (headOk) res else s"_$res"
  }

  def contains(elem: String): Boolean = names.contains(elem)

  // leadingDigitOk is for use in fields of Records
  def name(elem: String, leadingDigitOk: Boolean = false): String = {
    val sanitized = sanitize(elem, leadingDigitOk)
    if (this contains sanitized) {
      name(rename(sanitized))
    } else {
      names(sanitized) = 1
      sanitized
    }
  }
}

private[chisel3] object Namespace {
  /** Constructs an empty Namespace */
  def empty: Namespace = new Namespace(Set.empty[String])
}

private[chisel3] class IdGen {
  private var counter = -1L
  def next: Long = {
    counter += 1
    counter
  }
}

/** Public API to access Node/Signal names.
  * currently, the node's name, the full path name, and references to its parent Module and component.
  * These are only valid once the design has been elaborated, and should not be used during its construction.
  */
trait InstanceId {
  def instanceName: String
  def pathName: String
  def parentPathName: String
  def parentModName: String
  /** Returns a FIRRTL Named that refers to this object in the elaborated hardware graph */
  def toNamed: annotations.Component

}

private[chisel3] trait HasId extends InstanceId {
  private[chisel3] def _onModuleClose: Unit = {} // scalastyle:ignore method.name
  private[chisel3] val _parent: Option[BaseModule] = Builder.currentModule
  _parent.foreach(_.addId(this))

  private[chisel3] val _id: Long = Builder.idGen.next

  // TODO: remove this, but its removal seems to cause a nasty Scala compiler crash.
  override def hashCode: Int = super.hashCode()
  override def equals(that: Any): Boolean = super.equals(that)

  // Facilities for 'suggesting' a name to this.
  // Post-name hooks called to carry the suggestion to other candidates as needed
  private var suggested_name: Option[String] = None
  private val postname_hooks = scala.collection.mutable.ListBuffer.empty[String=>Unit]
  // Only takes the first suggestion!
  def suggestName(name: =>String): this.type = {
    if(suggested_name.isEmpty) suggested_name = Some(name)
    for(hook <- postname_hooks) { hook(name) }
    this
  }
  private[chisel3] def suggestedName: Option[String] = suggested_name
  private[chisel3] def addPostnameHook(hook: String=>Unit): Unit = postname_hooks += hook

  // Uses a namespace to convert suggestion into a true name
  // Will not do any naming if the reference already assigned.
  // (e.g. tried to suggest a name to part of a Record)
  private[chisel3] def forceName(default: =>String, namespace: Namespace): Unit =
    if(_ref.isEmpty) {
      val candidate_name = suggested_name.getOrElse(default)
      val available_name = namespace.name(candidate_name)
      setRef(Ref(available_name))
    }

  private var _ref: Option[Arg] = None
  private[chisel3] def setRef(imm: Arg): Unit = _ref = Some(imm)
  private[chisel3] def setRef(parent: HasId, name: String): Unit = setRef(Slot(Node(parent), name))
  private[chisel3] def setRef(parent: HasId, index: Int): Unit = setRef(Index(Node(parent), ILit(index)))
  private[chisel3] def setRef(parent: HasId, index: UInt): Unit = setRef(Index(Node(parent), index.ref))
  private[chisel3] def getRef: Arg = _ref.get
  private[chisel3] def getOptionRef: Option[Arg] = _ref

  // Implementation of public methods.
  def instanceName: String = _parent match {
    case Some(p) => p._component match {
      case Some(c) => _ref match {
        case Some(arg) => arg fullName c
        case None => suggested_name.getOrElse("??")
      }
      case None => throwException("signalName/pathName should be called after circuit elaboration")
    }
    case None => throwException("this cannot happen")
  }
  def pathName: String = _parent match {
    case None => instanceName
    case Some(p) => s"${p.pathName}.$instanceName"
  }
  def parentPathName: String = _parent match {
    case Some(p) => p.pathName
    case None => throwException(s"$instanceName doesn't have a parent")
  }
  def parentModName: String = _parent match {
    case Some(p) => p.name
    case None => throwException(s"$instanceName doesn't have a parent")
  }
  // TODO Should this be public?
  def circuitName: String = _parent match {
    case None => instanceName
    case Some(p) => p.circuitName
  }

  private[chisel3] def getPublicFields(rootClass: Class[_]): Seq[java.lang.reflect.Method] = {
    // Suggest names to nodes using runtime reflection
    def getValNames(c: Class[_]): Set[String] = {
      if (c == rootClass) Set()
      else getValNames(c.getSuperclass) ++ c.getDeclaredFields.map(_.getName)
    }
    val valNames = getValNames(this.getClass)
    def isPublicVal(m: java.lang.reflect.Method) =
      m.getParameterTypes.isEmpty && valNames.contains(m.getName) && !m.getDeclaringClass.isAssignableFrom(rootClass)
    this.getClass.getMethods.sortWith(_.getName < _.getName).filter(isPublicVal(_))
  }
}
/** Holds the implementation of toNamed for Data and MemBase */
private[chisel3] trait NamedComponent extends HasId {
  /** Returns a FIRRTL ComponentName that references this object
    * @note Should not be called until circuit elaboration is complete
    */
  final def toNamed: annotations.Component = {
    val parentComponent = _parent.getOrElse(throwException(s"$instanceName doesn't have a parent")).toNamed
    parentComponent.ref(instanceName)
  }
}

// Mutable global state for chisel that can appear outside a Builder context
private[chisel3] class ChiselContext() {
  val idGen = new IdGen

  // Record the Bundle instance, class name, method name, and reverse stack trace position of open Bundles
  val bundleStack: ArrayBuffer[(Bundle, String, String, Int)] = ArrayBuffer()
}

private[chisel3] class DynamicContext() {
  val globalNamespace = Namespace.empty
  val components = ArrayBuffer[Component]()
  val annotations = ArrayBuffer[ChiselAnnotation]()
  var currentModule: Option[BaseModule] = None
  // Set by object Module.apply before calling class Module constructor
  // Used to distinguish between no Module() wrapping, multiple wrappings, and rewrapping
  var readyForModuleConstr: Boolean = false
  var whenDepth: Int = 0 // Depth of when nesting
  var currentClockAndReset: Option[ClockAndReset] = None
  val errors = new ErrorLog
  val namingStack = new internal.naming.NamingStack
<<<<<<< HEAD
  // Record the Bundle instance, class name, method name, and reverse stack trace position of open Bundles
  val bundleStack: ArrayBuffer[(Bundle, String, String, Int)] = ArrayBuffer()
  var rootModule: Option[BaseModule] = None
}

object withRoot {
  def apply[T](m: BaseModule)(f: => T): T = apply(Some(m))(f)
  def apply[T](m: Option[BaseModule])(f: => T): T = {
    val prevRoot = Builder.root
    Builder.setRoot_=(m)
    val ret = f
    Builder.setRoot_=(prevRoot)
    ret
  }
=======
>>>>>>> a22b3f26
}

private[chisel3] object Builder {
  // All global mutable state must be referenced via dynamicContextVar!!
  private val dynamicContextVar = new DynamicVariable[Option[DynamicContext]](None)
  private def dynamicContext: DynamicContext = {
    require(dynamicContextVar.value.isDefined, "must be inside Builder context")
    dynamicContextVar.value.get
  }

  private val chiselContext = new DynamicVariable[ChiselContext](new ChiselContext)

  // Initialize any singleton objects before user code inadvertently inherits them.
  private def initializeSingletons(): Unit = {
    val dummy = core.DontCare
  }

  def idGen: IdGen = chiselContext.value.idGen

  def globalNamespace: Namespace = dynamicContext.globalNamespace
  def components: ArrayBuffer[Component] = dynamicContext.components
  def annotations: ArrayBuffer[ChiselAnnotation] = dynamicContext.annotations
  def namingStack: internal.naming.NamingStack = dynamicContext.namingStack

  def currentModule: Option[BaseModule] = dynamicContextVar.value match {
    case Some(dyanmicContext) => dynamicContext.currentModule
    case _ => None
  }
  def currentModule_=(target: Option[BaseModule]): Unit = {
    dynamicContext.currentModule = target
  }
  def root: Option[BaseModule] = dynamicContext.rootModule
  def setRoot_=(target: Option[BaseModule]): Unit = {
    dynamicContext.rootModule = target
  }
  def forcedModule: BaseModule = currentModule match {
    case Some(module) => module
    case None => throwException(
      "Error: Not in a Module. Likely cause: Missed Module() wrap or bare chisel API call."
      // A bare api call is, e.g. calling Wire() from the scala console).
    )
  }
  def forcedUserModule: RawModule = currentModule match {
    case Some(module: RawModule) => module
    case _ => throwException(
      "Error: Not in a UserModule. Likely cause: Missed Module() wrap, bare chisel API call, or attempting to construct hardware inside a BlackBox."
      // A bare api call is, e.g. calling Wire() from the scala console).
    )
  }
  def readyForModuleConstr: Boolean = dynamicContext.readyForModuleConstr
  def readyForModuleConstr_=(target: Boolean): Unit = {
    dynamicContext.readyForModuleConstr = target
  }
  def whenDepth: Int = dynamicContext.whenDepth
  def whenDepth_=(target: Int): Unit = {
    dynamicContext.whenDepth = target
  }
  def currentClockAndReset: Option[ClockAndReset] = dynamicContext.currentClockAndReset
  def currentClockAndReset_=(target: Option[ClockAndReset]): Unit = {
    dynamicContext.currentClockAndReset = target
  }
  def forcedClockAndReset: ClockAndReset = currentClockAndReset match {
    case Some(clockAndReset) => clockAndReset
    case None => throwException("Error: No implicit clock and reset.")
  }
  def forcedClock: Clock = forcedClockAndReset.clock
  def forcedReset: Reset = forcedClockAndReset.reset

  // TODO(twigg): Ideally, binding checks and new bindings would all occur here
  // However, rest of frontend can't support this yet.
  def pushCommand[T <: Command](c: T): T = {
    forcedUserModule.addCommand(c)
    c
  }
  def pushOp[T <: Data](cmd: DefPrim[T]): T = {
    // Bind each element of the returned Data to being a Op
    cmd.id.bind(OpBinding(forcedUserModule))
    pushCommand(cmd).id
  }

  // Called when Bundle construction begins, used to record a stack of open Bundle constructors to
  // record candidates for Bundle autoclonetype. This is a best-effort guess.
  // Returns the current stack of open Bundles
  // Note: elt will NOT have finished construction, its elements cannot be accessed
  def updateBundleStack(elt: Bundle): Seq[Bundle] = {
    val stackElts = Thread.currentThread().getStackTrace()
        .reverse  // so stack frame numbers are deterministic across calls
        .dropRight(2)  // discard Thread.getStackTrace and updateBundleStack

    // Determine where we are in the Bundle stack
    val eltClassName = elt.getClass.getName
    val eltStackPos = stackElts.map(_.getClassName).lastIndexOf(eltClassName)

    // Prune the existing Bundle stack of closed Bundles
    // If we know where we are in the stack, discard frames above that
    val stackEltsTop = if (eltStackPos >= 0) eltStackPos else stackElts.size
    val pruneLength = chiselContext.value.bundleStack.reverse.prefixLength { case (_, cname, mname, pos) =>
      pos >= stackEltsTop || stackElts(pos).getClassName != cname || stackElts(pos).getMethodName != mname
    }
    chiselContext.value.bundleStack.trimEnd(pruneLength)

    // Return the stack state before adding the most recent bundle
    val lastStack = chiselContext.value.bundleStack.map(_._1).toSeq

    // Append the current Bundle to the stack, if it's on the stack trace
    if (eltStackPos >= 0) {
      val stackElt = stackElts(eltStackPos)
      chiselContext.value.bundleStack.append((elt, eltClassName, stackElt.getMethodName, eltStackPos))
    }
    // Otherwise discard the stack frame, this shouldn't fail noisily

    lastStack
  }

  /** Recursively suggests names to supported "container" classes
    * Arbitrary nestings of supported classes are allowed so long as the
    * innermost element is of type HasId
    * (Note: Map is Iterable[Tuple2[_,_]] and thus excluded)
    */
  def nameRecursively(prefix: String, nameMe: Any, namer: (HasId, String) => Unit): Unit = nameMe match {
    case (id: HasId) => namer(id, prefix)
    case Some(elt) => nameRecursively(prefix, elt, namer)
    case (iter: Iterable[_]) if iter.hasDefiniteSize =>
      for ((elt, i) <- iter.zipWithIndex) {
        nameRecursively(s"${prefix}_${i}", elt, namer)
      }
    case _ => // Do nothing
  }

  def errors: ErrorLog = dynamicContext.errors
  def error(m: => String): Unit = if (dynamicContextVar.value.isDefined) errors.error(m)
  def warning(m: => String): Unit = if (dynamicContextVar.value.isDefined) errors.warning(m)
  def deprecated(m: => String, location: Option[String] = None): Unit =
    if (dynamicContextVar.value.isDefined) errors.deprecated(m, location)

  /** Record an exception as an error, and throw it.
    *
    * @param m exception message
    */
  @throws(classOf[ChiselException])
  def exception(m: => String): Unit = {
    error(m)
    throwException(m)
  }

  def build[T <: RawModule](f: => T): Circuit = {
    chiselContext.withValue(new ChiselContext) {
      dynamicContextVar.withValue(Some(new DynamicContext())) {
        errors.info("Elaborating design...")
        val mod = f
        mod.forceName(mod.name, globalNamespace)
        errors.checkpoint()
        errors.info("Done elaborating.")

        Circuit(components.last.name, components, annotations)
      }
   }
  }

  def buildAndReturn[T <: UserModule](f: => T): (Circuit, T) = {
    dynamicContextVar.withValue(Some(new DynamicContext())) {
      errors.info("Elaborating design...")
      val mod = f
      mod.forceName(mod.name, globalNamespace)
      errors.checkpoint()
      errors.info("Done elaborating.")

      (Circuit(components.last.name, components, annotations), mod)
    }
  }
  initializeSingletons()
}

/** Allows public access to the naming stack in Builder / DynamicContext.
  * Necessary because naming macros expand in user code and don't have access into private[chisel3]
  * objects.
  */
object DynamicNamingStack {
  def apply() = Builder.namingStack
}<|MERGE_RESOLUTION|>--- conflicted
+++ resolved
@@ -185,7 +185,6 @@
   var currentClockAndReset: Option[ClockAndReset] = None
   val errors = new ErrorLog
   val namingStack = new internal.naming.NamingStack
-<<<<<<< HEAD
   // Record the Bundle instance, class name, method name, and reverse stack trace position of open Bundles
   val bundleStack: ArrayBuffer[(Bundle, String, String, Int)] = ArrayBuffer()
   var rootModule: Option[BaseModule] = None
@@ -200,8 +199,6 @@
     Builder.setRoot_=(prevRoot)
     ret
   }
-=======
->>>>>>> a22b3f26
 }
 
 private[chisel3] object Builder {
