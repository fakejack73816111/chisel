--- conflicted
+++ resolved
@@ -9,13 +9,9 @@
 import scala.collection.mutable
 
 private[plugin] case class ChiselPluginArguments(
-<<<<<<< HEAD
   val skipFiles: mutable.HashSet[String] = mutable.HashSet.empty,
   // TODO this must always be true, warn on the Scalac Option
   var genBundleElements: Boolean = true) {
-=======
-  val skipFiles: mutable.HashSet[String] = mutable.HashSet.empty) {
->>>>>>> cee25521
   def useBundlePluginOpt = "useBundlePlugin"
   def useBundlePluginFullOpt = s"-P:${ChiselPlugin.name}:$useBundlePluginOpt"
   def genBundleElementsOpt = "genBundleElements"
