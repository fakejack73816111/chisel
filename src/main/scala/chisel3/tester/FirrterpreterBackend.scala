--- conflicted
+++ resolved
@@ -1,28 +1,27 @@
-<<<<<<< HEAD
 // See LICENSE for license details.
 
 package chisel3.tester
 
 import chisel3._
 import chisel3.tester.TesterUtils.getPortNames
-import java.util.concurrent.{Semaphore, SynchronousQueue, TimeUnit}
+import java.util.concurrent.ConcurrentLinkedQueue
 import scala.collection.mutable
 
 import firrtl_interpreter._
 
 class FirrterpreterBackend[T <: Module](dut: T, tester: InterpretiveTester)
     extends BackendInstance[T] with ThreadedBackend {
-  def getModule() = dut
+  def getModule: T = dut
 
   // TODO: the naming facility should be part of infrastructure not backend
   protected val portNames = getPortNames(dut)
-  protected def resolveName(signal: Data) =
-    portNames.getOrElse(signal, signal.toString())
-
-  protected val threadingChecker = new ThreadingChecker()
+  protected def resolveName(signal: Data): String = {
+    portNames.getOrElse(signal, signal.toString)
+  }
 
   override def pokeBits(signal: Bits, value: BigInt, priority: Int): Unit = {
-    if (threadingChecker.doPoke(signal, priority, new Throwable)) {
+    if (threadingChecker.doPoke(currentThread.get, signal, value, priority, new Throwable)) {
+//      println(s"${portNames(signal)} <- $value")
       tester.poke(portNames(signal), value)
     }
   }
@@ -30,154 +29,128 @@
   override def peekBits(signal: Bits, stale: Boolean): BigInt = {
     require(!stale, "Stale peek not yet implemented")
 
-    threadingChecker.doPeek(signal, new Throwable)
-    tester.peek(portNames(signal))
+    // TODO: properly determine clock
+    threadingChecker.doPeek(currentThread.get, signal, dut.clock, new Throwable)
+    val a = tester.peek(portNames(signal))
+//    println(s"${portNames(signal)} -> $a")
+    a
   }
 
   override def expectBits(signal: Bits, value: BigInt, stale: Boolean): Unit = {
     require(!stale, "Stale peek not yet implemented")
 
+//    println(s"${portNames(signal)} ?> $value")
     Context().env.testerExpect(value, peekBits(signal, stale), resolveName(signal), None)
   }
 
-  protected val clockCounter = mutable.HashMap[Clock, Int]()
+  protected val clockCounter : mutable.HashMap[Clock, Int] = mutable.HashMap()
   protected def getClockCycle(clk: Clock): Int = {
     clockCounter.getOrElse(clk, 0)
   }
-
-  protected val lastClockValue = mutable.HashMap[Clock, Boolean]()
-
-  protected def scheduler() {
-    var testDone: Boolean = false // set at the end of the clock cycle that the main thread dies on
-
-    while (activeThreads.isEmpty && !testDone) {
-      threadingChecker.finishTimestep()
-      Context().env.checkpoint()
-      tester.step(1)
-      clockCounter.put(dut.clock, getClockCycle(dut.clock) + 1)
-
-      if (mainTesterThread.get.done) {
-        testDone = true
-      }
-
-      threadingChecker.newTimestep(dut.clock)
-
-      // Unblock threads waiting on main clock
-      activeThreads ++= blockedThreads.getOrElse(dut.clock, Seq())
-      blockedThreads.remove(dut.clock)
-
-      // Unblock threads waiting on dependent clocks
-      // TODO: purge unused clocks instead of still continuing to track them
-      val waitingClocks = blockedThreads.keySet ++ lastClockValue.keySet - dut.clock
-      for (waitingClock <- waitingClocks) {
-        val currentClockVal = tester.peek(portNames(waitingClock)).toInt match {
-          case 0 => false
-          case 1 => true
-        }
-        if (lastClockValue.getOrElseUpdate(waitingClock, currentClockVal) != currentClockVal) {
-          lastClockValue.put(waitingClock, currentClockVal)
-          if (currentClockVal == true) {
-            activeThreads ++= blockedThreads.getOrElse(waitingClock, Seq())
-            blockedThreads.remove(waitingClock)
-            threadingChecker.newTimestep(waitingClock)
-
-            clockCounter.put(waitingClock, getClockCycle(waitingClock) + 1)
-          }
-        }
-      }
-    }
-
-    if (!testDone) { // if test isn't over, run next thread
-      val nextThread = activeThreads.head
-      currentThread = Some(nextThread)
-      activeThreads.trimStart(1)
-      nextThread.waiting.release()
-    } else { // if test is done, return to the main scalatest thread
-      scalatestWaiting.release()
+  protected def getClock(clk: Clock): Boolean = tester.peek(portNames(clk)).toInt match {
+    case 0 => false
+    case 1 => true
+  }
+
+  protected val lastClockValue: mutable.HashMap[Clock, Boolean] = mutable.HashMap()
+  protected val threadingChecker = new ThreadingChecker()
+
+  override def timescope(contents: => Unit): Unit = {
+    val newTimescope = threadingChecker.newTimescope(currentThread.get)
+    contents
+    threadingChecker.closeTimescope(newTimescope).foreach { case (data, valueOption) =>
+      valueOption match {
+        case Some(value) => tester.poke(portNames(data), value)
+          println(s"${portNames(data)} <- (revert) $value")
+        case None => tester.poke(portNames(data), 0)  // TODO: randomize or 4-state sim
+          println(s"${portNames(data)} <- (revert) DC")
+      }
     }
   }
 
   override def step(signal: Clock, cycles: Int): Unit = {
-    // TODO: clock-dependence
     // TODO: maybe a fast condition for when threading is not in use?
     for (_ <- 0 until cycles) {
+      // If a new clock, record the current value so change detection is instantaneous
+      if (signal != dut.clock && !lastClockValue.contains(signal)) {
+        lastClockValue.put(signal, getClock(signal))
+      }
+
       val thisThread = currentThread.get
-      threadingChecker.finishThread(thisThread, signal)
-      // TODO this also needs to be called on thread death
-
       blockedThreads.put(signal, blockedThreads.getOrElseUpdate(signal, Seq()) :+ thisThread)
       scheduler()
       thisThread.waiting.acquire()
     }
   }
 
-  protected var scalatestThread: Option[Thread] = None
-  protected var mainTesterThread: Option[TesterThread] = None
-  protected val scalatestWaiting = new Semaphore(0)
-  protected val interruptedException = new SynchronousQueue[Throwable]()
+  protected val interruptedException = new ConcurrentLinkedQueue[Throwable]()
 
   protected def onException(e: Throwable) {
-    scalatestThread match {
-      case Some(t: Thread) =>
-        t.interrupt()
-      case None =>
-    }
-    try {
-      val accepted = interruptedException.offer(e, 10, TimeUnit.SECONDS)
-      if (!accepted) {
-        System.err.println(s"FirrterpreterBackend.onException couldn't transfer ${e} (timeout)")
-      }
-    } catch {
-      case e: InterruptedException =>
-        System.err.println(s"FirrterpreterBackend.onException couldn't transfer ${e} (exception)")
-    }
+    interruptedException.offer(e)
   }
 
   override def run(testFn: T => Unit): Unit = {
-    var exception: Option[Throwable] = None
-    tester.poke("reset", 1)
-    tester.step(1)
-    tester.poke("reset", 0)
-
-    val mainThread = fork(
+    val mainThread = fork {
+      tester.poke("reset", 1)
+      tester.step(1)
+      tester.poke("reset", 0)
+
       testFn(dut)
-    )
-
+    }
+    // TODO: stop abstraction-breaking activeThreads
     require(activeThreads.length == 1)  // only thread should be main
-    activeThreads.trimStart(1)
-    currentThread = Some(mainThread)
-    scalatestThread = Some(Thread.currentThread())
-    mainTesterThread = Some(mainThread)
-
-    mainThread.waiting.release()
-    try {
-      scalatestWaiting.acquire()
-    } catch {
-      case e: InterruptedException =>
-        try {
-          exception = Some(interruptedException.poll(10, TimeUnit.SECONDS))
-        } catch {
-          case e: InterruptedException =>
-            println("FirrterpreterBackend.run: couldn't transfer interruptedException")
-            exception = Some(e)
-          case e: Throwable =>
-            exception = Some(e)
+    activeThreads.trimStart(1)  // delete active threads - TODO fix this
+    blockedThreads.put(dut.clock, Seq(mainThread))  // TODO dehackify, this allows everything below to kick off
+
+    while (!mainThread.done) {  // iterate timesteps
+      val unblockedThreads = new mutable.ArrayBuffer[TesterThread]()
+
+      // Unblock threads waiting on main clock
+      unblockedThreads ++= blockedThreads.getOrElse(dut.clock, Seq())
+      blockedThreads.remove(dut.clock)
+      clockCounter.put(dut.clock, getClockCycle(dut.clock) + 1)
+
+//      println(s"clock step")
+
+      // TODO: allow dependent clocks to step based on test stimulus generator
+      // Unblock threads waiting on dependent clock
+      require((blockedThreads.keySet - dut.clock) subsetOf lastClockValue.keySet)
+      val untrackClocks = lastClockValue.keySet -- blockedThreads.keySet
+      for (untrackClock <- untrackClocks) {  // purge unused clocks
+        lastClockValue.remove(untrackClock)
+      }
+      lastClockValue foreach { case (clock, lastValue) =>
+        val currentValue = getClock(clock)
+        if (currentValue != lastValue) {
+          lastClockValue.put(clock, currentValue)
+          if (currentValue) {  // rising edge
+            unblockedThreads ++= blockedThreads.getOrElse(clock, Seq())
+            blockedThreads.remove(clock)
+            threadingChecker.advanceClock(clock)
+
+            clockCounter.put(clock, getClockCycle(clock) + 1)
+          }
         }
-      case e: Throwable =>
-        exception = Some(e)
-    }
-
-    mainTesterThread = None
-    scalatestThread = None
-    currentThread = None
-
-    killAllTesterThreads()
-
-    exception match {
-      case Some(t: Throwable) =>
-        println(s"run: throwing ${t}")
-        throw t
-      case None =>
+      }
+
+      // Actually run things
+      runThreads(unblockedThreads)
+
+      // Propagate exceptions
+      if (!interruptedException.isEmpty()) {
+        throw interruptedException.poll()
+      }
+
+      threadingChecker.timestep()
+      Context().env.checkpoint()
+      tester.step(1)
+    }
+
+    for (thread <- allThreads.clone()) {
+      // Kill the threads using an InterruptedException
+      if (thread.thread.isAlive) {
+        thread.thread.interrupt()
+      }
     }
   }
 }
@@ -192,7 +165,12 @@
     (circuit.components find (_.name == circuit.name)).get.id
   }
 
-  def start[T <: Module](dutGen: => T, options: Option[TesterOptionsManager] = None): BackendInstance[T] = {
+  def start[T <: Module](
+    dutGen: => T,
+    options: Option[ExecutionOptionsManager
+            with HasChiselExecutionOptions
+            with HasFirrtlOptions
+            with HasInterpreterSuite] = None): BackendInstance[T] = {
     val optionsManager = options match  {
       case Some(o: ExecutionOptionsManager) => o
 
@@ -219,212 +197,4 @@
         throw new Exception("Problem with compilation")
     }
   }
-}
-=======
-//// See LICENSE for license details.
-//
-//package chisel3.tester
-//
-//import chisel3._
-//
-//import java.util.concurrent.{Semaphore, SynchronousQueue, TimeUnit}
-//import scala.collection.mutable
-//
-//import firrtl_interpreter._
-//
-//class FirrterpreterBackend[T <: Module](dut: T, tester: InterpretiveTester)
-//    extends BackendInstance[T] with ThreadedBackend {
-//  def getModule() = dut
-//
-//  /** Returns a Seq of (data reference, fully qualified element names) for the input.
-//    * name is the name of data
-//    */
-//  protected def getDataNames(name: String, data: Data): Seq[(Data, String)] = Seq(data -> name) ++ (data match {
-//    case e: Element => Seq()
-//    case b: Record => b.elements.toSeq flatMap {case (n, e) => getDataNames(s"${name}_$n", e)}
-//    case v: Vec[_] => v.zipWithIndex flatMap {case (e, i) => getDataNames(s"${name}_$i", e)}
-//  })
-//
-//  // TODO: the naming facility should be part of infrastructure not backend
-//  protected val portNames = (getDataNames("io", dut.io) ++ getDataNames("reset", dut.reset)).toMap
-//  protected def resolveName(signal: Data) =
-//    portNames.getOrElse(signal, signal.toString())
-//
-//  protected val threadingChecker = new ThreadingChecker()
-//
-//  override def pokeBits(signal: Bits, value: BigInt, priority: Int): Unit = {
-//    if (threadingChecker.doPoke(signal, priority, new Throwable)) {
-//      tester.poke(portNames(signal), value)
-//    }
-//  }
-//
-//  override def peekBits(signal: Bits, stale: Boolean): BigInt = {
-//    require(!stale, "Stale peek not yet implemented")
-//
-//    threadingChecker.doPeek(signal, new Throwable)
-//    tester.peek(portNames(signal))
-//  }
-//
-//  override def expectBits(signal: Bits, value: BigInt, stale: Boolean): Unit = {
-//    require(!stale, "Stale peek not yet implemented")
-//
-//    Context().env.testerExpect(value, peekBits(signal, stale), resolveName(signal), None)
-//  }
-//
-//  protected val clockCounter = mutable.HashMap[Clock, Int]()
-//  protected def getClockCycle(clk: Clock): Int = {
-//    clockCounter.getOrElse(clk, 0)
-//  }
-//
-//  protected val lastClockValue = mutable.HashMap[Clock, Boolean]()
-//
-//  protected def scheduler() {
-//    var testDone: Boolean = false  // set at the end of the clock cycle that the main thread dies on
-//
-//    while (activeThreads.isEmpty && !testDone) {
-//      threadingChecker.finishTimestep()
-//      Context().env.checkpoint()
-//      tester.step(1)
-//      clockCounter.put(dut.clock, getClockCycle(dut.clock) + 1)
-//
-//      if (mainTesterThread.get.done) {
-//        testDone = true
-//      }
-//
-//      threadingChecker.newTimestep(dut.clock)
-//
-//      // Unblock threads waiting on main clock
-//      activeThreads ++= blockedThreads.getOrElse(dut.clock, Seq())
-//      blockedThreads.remove(dut.clock)
-//
-//      // Unblock threads waiting on dependent clocks
-//      // TODO: purge unused clocks instead of still continuing to track them
-//      val waitingClocks = blockedThreads.keySet ++ lastClockValue.keySet - dut.clock
-//      for (waitingClock <- waitingClocks) {
-//        val currentClockVal = tester.peek(portNames(waitingClock)).toInt match {
-//          case 0 => false
-//          case 1 => true
-//        }
-//        if (lastClockValue.getOrElseUpdate(waitingClock, currentClockVal) != currentClockVal) {
-//          lastClockValue.put(waitingClock, currentClockVal)
-//          if (currentClockVal == true) {
-//            activeThreads ++= blockedThreads.getOrElse(waitingClock, Seq())
-//            blockedThreads.remove(waitingClock)
-//            threadingChecker.newTimestep(waitingClock)
-//
-//            clockCounter.put(waitingClock, getClockCycle(waitingClock) + 1)
-//          }
-//        }
-//      }
-//    }
-//
-//    if (!testDone) {  // if test isn't over, run next thread
-//      val nextThread = activeThreads.head
-//      currentThread = Some(nextThread)
-//      activeThreads.trimStart(1)
-//      nextThread.waiting.release()
-//    } else {  // if test is done, return to the main scalatest thread
-//      scalatestWaiting.release()
-//    }
-//
-//  }
-//
-//  override def step(signal: Clock, cycles: Int): Unit = {
-//    // TODO: clock-dependence
-//    // TODO: maybe a fast condition for when threading is not in use?
-//    for (_ <- 0 until cycles) {
-//      val thisThread = currentThread.get
-//      threadingChecker.finishThread(thisThread, signal)
-//      // TODO this also needs to be called on thread death
-//
-//      blockedThreads.put(signal, blockedThreads.getOrElseUpdate(signal, Seq()) :+ thisThread)
-//      scheduler()
-//      thisThread.waiting.acquire()
-//    }
-//  }
-//
-//  protected var scalatestThread: Option[Thread] = None
-//  protected var mainTesterThread: Option[TesterThread] = None
-//  protected val scalatestWaiting = new Semaphore(0)
-//  protected val interruptedException = new SynchronousQueue[Throwable]()
-//
-//  protected def onException(e: Throwable) {
-//    scalatestThread.get.interrupt()
-//    interruptedException.offer(e, 10, TimeUnit.SECONDS)
-//  }
-//
-//  override def run(testFn: T => Unit): Unit = {
-//    tester.poke("reset", 1)
-//    tester.step(1)
-//    tester.poke("reset", 0)
-//
-//    val mainThread = fork(
-//      testFn(dut)
-//    )
-//
-//    require(activeThreads.length == 1)  // only thread should be main
-//    activeThreads.trimStart(1)
-//    currentThread = Some(mainThread)
-//    scalatestThread = Some(Thread.currentThread())
-//    mainTesterThread = Some(mainThread)
-//
-//    mainThread.waiting.release()
-//    try {
-//      scalatestWaiting.acquire()
-//    } catch {
-//      case e: InterruptedException =>
-//        throw interruptedException.poll(10, TimeUnit.SECONDS)
-//    }
-//
-//    mainTesterThread = None
-//    scalatestThread = None
-//    currentThread = None
-//
-//    for (thread <- allThreads.clone()) {
-//      // Kill the threads using an InterruptedException
-//      if (thread.thread.isAlive) {
-//        thread.thread.interrupt()
-//      }
-//    }
-//  }
-//}
-//
-//object Firrterpreter {
-//  import chisel3.internal.firrtl.Circuit
-//  import chisel3.experimental.BaseModule
-//
-//  import firrtl._
-//
-//  def getTopModule(circuit: Circuit): BaseModule = {
-//    (circuit.components find (_.name == circuit.name)).get.id
-//  }
-//
-//  def start[T <: Module](dutGen: => T, options: Option[ExecutionOptionsManager with HasChiselExecutionOptions with HasFirrtlOptions with HasInterpreterSuite] = None): BackendInstance[T] = {
-//    val optionsManager = options match  {
-//      case Some(o: ExecutionOptionsManager) => o
-//
-//      case None =>
-//        new ExecutionOptionsManager("chisel3")
-//          with HasChiselExecutionOptions with HasFirrtlOptions with HasInterpreterSuite {
-//          commonOptions = CommonOptions(targetDirName = "test_run_dir")
-//        }
-//    }
-//    // the backend must be firrtl if we are here, therefore we want the firrtl compiler
-//    optionsManager.firrtlOptions = optionsManager.firrtlOptions.copy(compilerName = "low")
-//
-//    chisel3.Driver.execute(optionsManager, () => dutGen) match {
-//      case ChiselExecutionSuccess(Some(circuit), _, Some(firrtlExecutionResult)) =>
-//        firrtlExecutionResult match {
-//          case FirrtlExecutionSuccess(_, compiledFirrtl) =>
-//            val dut = getTopModule(circuit).asInstanceOf[T]
-//            val interpretiveTester = new InterpretiveTester(compiledFirrtl, optionsManager)
-//            new FirrterpreterBackend(dut, interpretiveTester)
-//          case FirrtlExecutionFailure(message) =>
-//            throw new Exception(s"FirrtlBackend: failed firrtl compile message: $message")
-//        }
-//      case _ =>
-//        throw new Exception("Problem with compilation")
-//    }
-//  }
-//}
->>>>>>> 900dbc27
+}