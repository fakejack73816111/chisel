--- conflicted
+++ resolved
@@ -7,12 +7,8 @@
 import chisel3.internal.firrtl.UnknownWidth
 import chisel3.testers.BasicTester
 import chisel3.util._
-<<<<<<< HEAD
-import org.scalatest.Assertion
-=======
 
 import org.scalatest._
->>>>>>> b1ecb056
 
 object EnumExample extends ChiselEnum {
   val e0, e1, e2 = Value
