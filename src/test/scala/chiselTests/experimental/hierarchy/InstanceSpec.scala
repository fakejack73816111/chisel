// SPDX-License-Identifier: Apache-2.0

package chiselTests
package experimental.hierarchy

import chisel3._
import chisel3.experimental.BaseModule
import chisel3.experimental.hierarchy._
import chisel3.aop.Select
import chisel3.util.{DecoupledIO, Valid}
import chisel3.internal.MacroGenerated

// TODO/Notes
// - In backport, clock/reset are not automatically assigned. I think this is fixed in 3.5
// - CircuitTarget for annotations on the definition are wrong - needs to be fixed.
class InstanceSpec extends ChiselFunSpec with Utils {
  import Annotations._
  import Examples._
  describe("(0) Instance instantiation") {
    it("(0.a): name of an instance should be correct") {
      class Top extends Module {
        val definition = Definition(new AddOne)
        val i0 = Instance(definition)
      }
      val (chirrtl, _) = getFirrtlAndAnnos(new Top)
      chirrtl.serialize should include("inst i0 of AddOne")
    }
    it("(0.b): name of an instanceclone should not error") {
      class Top extends Module {
        val definition = Definition(new AddTwo)
        val i0 = Instance(definition)
        val i = i0.i0 // This should not error
      }
      val (chirrtl, _) = getFirrtlAndAnnos(new Top)
      chirrtl.serialize should include("inst i0 of AddTwo")
    }
    it("(0.c): accessing internal fields through non-generated means is hard to do") {
      class Top extends Module {
        val definition = Definition(new AddOne)
        val i0 = Instance(definition)
        //i0.lookup(_.in) // Uncommenting this line will give the following error:
        //"You are trying to access a macro-only API. Please use the @public annotation instead."
        i0.in
      }
      val (chirrtl, _) = getFirrtlAndAnnos(new Top)
      chirrtl.serialize should include("inst i0 of AddOne")
    }
    it("0.3: BlackBoxes should be supported") {
      class Top extends Module {
        val in = IO(Input(UInt(32.W)))
        val out = IO(Output(UInt(32.W)))
        val io = IO(new Bundle {
          val in = Input(UInt(32.W))
          val out = Output(UInt(32.W))
        })
        val definition = Definition(new AddOneBlackBox)
        val i0 = Instance(definition)
        val i1 = Instance(definition)
        i0.io.in := in
        out := i0.io.out
        io <> i1.io
      }
      val chirrtl = getFirrtlAndAnnos(new Top)._1.serialize
      chirrtl should include("inst i0 of AddOneBlackBox")
      chirrtl should include("inst i1 of AddOneBlackBox")
      chirrtl should include("i0.in <= in")
      chirrtl should include("out <= i0.out")
      chirrtl should include("i1.in <= io.in")
      chirrtl should include("io.out <= i1.out")
    }
  }
  describe("(1) Annotations on instances in same chisel compilation") {
    it("(1.a): should work on a single instance, annotating the instance") {
      class Top extends Module {
        val definition: Definition[AddOne] = Definition(new AddOne)
        val i0:         Instance[AddOne] = Instance(definition)
        mark(i0, "i0")
      }
      val (_, annos) = getFirrtlAndAnnos(new Top)
      annos.collect { case c: MarkAnnotation => c } should contain(MarkAnnotation("~Top|Top/i0:AddOne".it, "i0"))
    }
    it("(1.b): should work on a single instance, annotating an inner wire") {
      class Top extends Module {
        val definition: Definition[AddOne] = Definition(new AddOne)
        val i0:         Instance[AddOne] = Instance(definition)
        mark(i0.innerWire, "i0.innerWire")
      }
      val (_, annos) = getFirrtlAndAnnos(new Top)
      annos.collect { case c: MarkAnnotation => c } should contain(
        MarkAnnotation("~Top|Top/i0:AddOne>innerWire".rt, "i0.innerWire")
      )
    }
    it("(1.c): should work on a two nested instances, annotating the instance") {
      class Top extends Module {
        val definition: Definition[AddTwo] = Definition(new AddTwo)
        val i0:         Instance[AddTwo] = Instance(definition)
        mark(i0.i0, "i0.i0")
      }
      val (_, annos) = getFirrtlAndAnnos(new Top)
      annos.collect { case c: MarkAnnotation => c } should contain(
        MarkAnnotation("~Top|Top/i0:AddTwo/i0:AddOne".it, "i0.i0")
      )
    }
    it("(1.d): should work on a two nested instances, annotating the inner wire") {
      class Top extends Module {
        val definition: Definition[AddTwo] = Definition(new AddTwo)
        val i0:         Instance[AddTwo] = Instance(definition)
        mark(i0.i0.innerWire, "i0.i0.innerWire")
      }
      val (_, annos) = getFirrtlAndAnnos(new Top)
      annos.collect { case c: MarkAnnotation => c } should contain(
        MarkAnnotation("~Top|Top/i0:AddTwo/i0:AddOne>innerWire".rt, "i0.i0.innerWire")
      )
    }
    it("(1.e): should work on a nested module in an instance, annotating the module") {
      class Top extends Module {
        val definition: Definition[AddTwoMixedModules] = Definition(new AddTwoMixedModules)
        val i0:         Instance[AddTwoMixedModules] = Instance(definition)
        mark(i0.i1, "i0.i1")
      }
      val (_, annos) = getFirrtlAndAnnos(new Top)
      annos.collect { case c: MarkAnnotation => c } should contain(
        MarkAnnotation("~Top|Top/i0:AddTwoMixedModules/i1:AddOne_1".it, "i0.i1")
      )
    }
    it("(1.f): should work on an instantiable container, annotating a wire") {
      class Top extends Module {
        val definition: Definition[AddOneWithInstantiableWire] = Definition(new AddOneWithInstantiableWire)
        val i0:         Instance[AddOneWithInstantiableWire] = Instance(definition)
        mark(i0.wireContainer.innerWire, "i0.innerWire")
      }
      val (_, annos) = getFirrtlAndAnnos(new Top)
      annos.collect { case c: MarkAnnotation => c } should contain(
        MarkAnnotation("~Top|Top/i0:AddOneWithInstantiableWire>innerWire".rt, "i0.innerWire")
      )
    }
    it("(1.g): should work on an instantiable container, annotating a module") {
      class Top extends Module {
        val definition = Definition(new AddOneWithInstantiableModule)
        val i0 = Instance(definition)
        mark(i0.moduleContainer.i0, "i0.i0")
      }
      val (_, annos) = getFirrtlAndAnnos(new Top)
      annos.collect { case c: MarkAnnotation => c } should contain(
        MarkAnnotation("~Top|Top/i0:AddOneWithInstantiableModule/i0:AddOne".it, "i0.i0")
      )
    }
    it("(1.h): should work on an instantiable container, annotating an instance") {
      class Top extends Module {
        val definition = Definition(new AddOneWithInstantiableInstance)
        val i0 = Instance(definition)
        mark(i0.instanceContainer.i0, "i0.i0")
      }
      val (_, annos) = getFirrtlAndAnnos(new Top)
      annos.collect { case c: MarkAnnotation => c } should contain(
        MarkAnnotation("~Top|Top/i0:AddOneWithInstantiableInstance/i0:AddOne".it, "i0.i0")
      )
    }
    it("(1.i): should work on an instantiable container, annotating an instantiable container's module") {
      class Top extends Module {
        val definition = Definition(new AddOneWithInstantiableInstantiable)
        val i0 = Instance(definition)
        mark(i0.containerContainer.container.i0, "i0.i0")
      }
      val (_, annos) = getFirrtlAndAnnos(new Top)
      annos.collect { case c: MarkAnnotation => c } should contain(
        MarkAnnotation("~Top|Top/i0:AddOneWithInstantiableInstantiable/i0:AddOne".it, "i0.i0")
      )
    }
    it("(1.j): should work on public member which references public member of another instance") {
      class Top extends Module {
        val definition = Definition(new AddOneWithInstantiableInstantiable)
        val i0 = Instance(definition)
        mark(i0.containerContainer.container.i0, "i0.i0")
      }
      val (_, annos) = getFirrtlAndAnnos(new Top)
      annos.collect { case c: MarkAnnotation => c } should contain(
        MarkAnnotation("~Top|Top/i0:AddOneWithInstantiableInstantiable/i0:AddOne".it, "i0.i0")
      )
    }
    it("(1.k): should work for targets on definition to have correct circuit name") {
      class Top extends Module {
        val definition = Definition(new AddOneWithAnnotation)
        val i0 = Instance(definition)
      }
      val (_, annos) = getFirrtlAndAnnos(new Top)
      annos.collect { case c: MarkAnnotation => c } should contain(
        MarkAnnotation("~Top|AddOneWithAnnotation>innerWire".rt, "innerWire")
      )
    }
    it("(1.l): should work on things with type parameters") {
      class Top extends Module {
        val definition = Definition(new HasTypeParams[UInt](UInt(3.W)))
        val i0 = Instance(definition)
        mark(i0.blah, "blah")
      }
      val (_, annos) = getFirrtlAndAnnos(new Top)
      annos.collect { case c: MarkAnnotation => c } should contain(
        MarkAnnotation("~Top|Top/i0:HasTypeParams>blah".rt, "blah")
      )
    }
  }
  describe("(2) Annotations on designs not in the same chisel compilation") {
    it("(2.a): should work on an innerWire, marked in a different compilation") {
      val first = elaborateAndGetModule(new AddTwo)
      class Top(x: AddTwo) extends Module {
        val parent = Instance(Definition(new ViewerParent(x, false, true)))
      }
      val (_, annos) = getFirrtlAndAnnos(new Top(first))
      annos.collect { case c: MarkAnnotation => c } should contain(
        MarkAnnotation("~AddTwo|AddTwo/i0:AddOne>innerWire".rt, "first")
      )
    }
    it("(2.b): should work on an innerWire, marked in a different compilation, in instanced instantiable") {
      val first = elaborateAndGetModule(new AddTwo)
      class Top(x: AddTwo) extends Module {
        val parent = Instance(Definition(new ViewerParent(x, true, false)))
      }
      val (_, annos) = getFirrtlAndAnnos(new Top(first))
      annos.collect { case c: MarkAnnotation => c } should contain(
        MarkAnnotation("~AddTwo|AddTwo/i0:AddOne>innerWire".rt, "second")
      )
    }
    it("(2.c): should work on an innerWire, marked in a different compilation, in instanced module") {
      val first = elaborateAndGetModule(new AddTwo)
      class Top(x: AddTwo) extends Module {
        val d = Definition(new ViewerParent(x, false, false))
        val parent = Instance(d)
        mark(parent.viewer.x.i0.innerWire, "third")
      }
      val (_, annos) = getFirrtlAndAnnos(new Top(first))
      annos.collect { case c: MarkAnnotation => c } should contain(
        MarkAnnotation("~AddTwo|AddTwo/i0:AddOne>innerWire".rt, "third")
      )
    }
  }
  describe("(3) @public") {
    it("(3.a): should work on multi-vals") {
      class Top() extends Module {
        val mv = Instance(Definition(new MultiVal()))
        mark(mv.x, "mv.x")
      }
      val (_, annos) = getFirrtlAndAnnos(new Top)
      annos.collect { case c: MarkAnnotation => c } should contain(MarkAnnotation("~Top|Top/mv:MultiVal>x".rt, "mv.x"))
    }
    it("(3.b): should work on lazy vals") {
      class Top() extends Module {
        val lv = Instance(Definition(new LazyVal()))
        mark(lv.x, lv.y)
      }
      val (_, annos) = getFirrtlAndAnnos(new Top)
      annos.collect { case c: MarkAnnotation => c } should contain(MarkAnnotation("~Top|Top/lv:LazyVal>x".rt, "Hi"))
    }
    it("(3.c): should work on islookupables") {
      class Top() extends Module {
        val p = Parameters("hi", 0)
        val up = Instance(Definition(new UsesParameters(p)))
        mark(up.x, up.y.string + up.y.int)
      }
      val (_, annos) = getFirrtlAndAnnos(new Top)
      annos.collect { case c: MarkAnnotation => c } should contain(
        MarkAnnotation("~Top|Top/up:UsesParameters>x".rt, "hi0")
      )
    }
    it("(3.d): should work on lists") {
      class Top() extends Module {
        val i = Instance(Definition(new HasList()))
        mark(i.x(1), i.y(1).toString)
      }
      val (_, annos) = getFirrtlAndAnnos(new Top)
      annos.collect { case c: MarkAnnotation => c } should contain(MarkAnnotation("~Top|Top/i:HasList>x_1".rt, "2"))
    }
    it("(3.e): should work on seqs") {
      class Top() extends Module {
        val i = Instance(Definition(new HasSeq()))
        mark(i.x(1), i.y(1).toString)
      }
      val (_, annos) = getFirrtlAndAnnos(new Top)
      annos.collect { case c: MarkAnnotation => c } should contain(MarkAnnotation("~Top|Top/i:HasSeq>x_1".rt, "2"))
    }
    it("(3.f): should work on options") {
      class Top() extends Module {
        val i = Instance(Definition(new HasOption()))
        i.x.map(x => mark(x, "x"))
      }
      val (_, annos) = getFirrtlAndAnnos(new Top)
      annos.collect { case c: MarkAnnotation => c } should contain(MarkAnnotation("~Top|Top/i:HasOption>x".rt, "x"))
    }
    it("(3.g): should work on vecs") {
      class Top() extends Module {
        val i = Instance(Definition(new HasVec()))
        mark(i.x, "blah")
      }
      val (_, annos) = getFirrtlAndAnnos(new Top)
      annos.collect { case c: MarkAnnotation => c } should contain(MarkAnnotation("~Top|Top/i:HasVec>x".rt, "blah"))
    }
    it("(3.h): should work on statically indexed vectors external to module") {
      class Top() extends Module {
        val i = Instance(Definition(new HasVec()))
        mark(i.x(1), "blah")
      }
      val (_, annos) = getFirrtlAndAnnos(new Top)
      annos.collect { case c: MarkAnnotation => c } should contain(MarkAnnotation("~Top|Top/i:HasVec>x[1]".rt, "blah"))
    }
    it("(3.i): should work on statically indexed vectors internal to module") {
      class Top() extends Module {
        val i = Instance(Definition(new HasIndexedVec()))
        mark(i.y, "blah")
      }
      val (_, annos) = getFirrtlAndAnnos(new Top)
      annos.collect { case c: MarkAnnotation => c } should contain(
        MarkAnnotation("~Top|Top/i:HasIndexedVec>x[1]".rt, "blah")
      )
    }
    it("(3.j): should work on accessed subfields of aggregate ports") {
      class Top extends Module {
        val input = IO(Input(Valid(UInt(8.W))))
        val i = Instance(Definition(new HasSubFieldAccess))
        i.valid := input.valid
        i.bits := input.bits
        mark(i.valid, "valid")
        mark(i.bits, "bits")
      }
      val expected = List(
        "~Top|Top/i:HasSubFieldAccess>in.valid".rt -> "valid",
        "~Top|Top/i:HasSubFieldAccess>in.bits".rt -> "bits"
      )
      val lines = List(
        "i.in.valid <= input.valid",
        "i.in.bits <= input.bits"
      )
      val (chirrtl, annos) = getFirrtlAndAnnos(new Top)
      val text = chirrtl.serialize
      for (line <- lines) {
        text should include(line)
      }
      for (e <- expected.map(MarkAnnotation.tupled)) {
        annos should contain(e)
      }
    }
<<<<<<< HEAD
    ignore("3.k: should work on vals in constructor arguments") {
=======
    ignore("(3.k): should work on vals in constructor arguments") {
>>>>>>> 614b6c72
      class Top() extends Module {
        val i = Instance(Definition(new HasPublicConstructorArgs(10)))
        //mark(i.x, i.int.toString)
      }
      val (_, annos) = getFirrtlAndAnnos(new Top)
      annos.collect { case c: MarkAnnotation => c } should contain(
        MarkAnnotation("~Top|Top/i:HasPublicConstructorArgs>x".rt, "10")
      )
    }
    it("(3.l): should work on eithers") {
      class Top() extends Module {
        val i = Instance(Definition(new HasEither()))
        i.x.map(x => mark(x, "xright")).left.map(x => mark(x, "xleft"))
        i.y.map(x => mark(x, "yright")).left.map(x => mark(x, "yleft"))
      }
      val (_, annos) = getFirrtlAndAnnos(new Top)
      annos.collect { case c: MarkAnnotation => c } should contain(
        MarkAnnotation("~Top|Top/i:HasEither>x".rt, "xright")
      )
      annos.collect { case c: MarkAnnotation => c } should contain(MarkAnnotation("~Top|Top/i:HasEither>y".rt, "yleft"))
    }
    it("(3.m): should work on tuple2") {
      class Top() extends Module {
        val i = Instance(Definition(new HasTuple2()))
        mark(i.xy._1, "x")
        mark(i.xy._2, "y")
      }
      val (_, annos) = getFirrtlAndAnnos(new Top)
      annos.collect { case c: MarkAnnotation => c } should contain(MarkAnnotation("~Top|Top/i:HasTuple2>x".rt, "x"))
      annos.collect { case c: MarkAnnotation => c } should contain(MarkAnnotation("~Top|Top/i:HasTuple2>y".rt, "y"))
    }

    it("(3.n): should properly support val modifiers") {
      class SupClass extends Module {
        val value = 10
        val overriddenVal = 10
      }
      trait SupTrait {
        def x: Int
        def y: Int
      }
      @instantiable class SubClass() extends SupClass with SupTrait {
        // This errors
        //@public private val privateVal = 10
        // This errors
        //@public protected val protectedVal = 10
        @public override val overriddenVal = 12
        @public final val finalVal = 12
        @public lazy val lazyValue = 12
        @public val value = value
        @public final override lazy val x: Int = 3
        @public override final lazy val y: Int = 4
      }
    }
    it("(3.o): should work with Mems/SyncReadMems") {
      class Top() extends Module {
        val i = Instance(Definition(new HasMems()))
        mark(i.mem, "Mem")
        mark(i.syncReadMem, "SyncReadMem")
      }
      val (_, annos) = getFirrtlAndAnnos(new Top)
      annos.collect { case c: MarkAnnotation => c } should contain(MarkAnnotation("~Top|Top/i:HasMems>mem".rt, "Mem"))
      annos.collect { case c: MarkAnnotation => c } should contain(
        MarkAnnotation("~Top|Top/i:HasMems>syncReadMem".rt, "SyncReadMem")
      )
    }
<<<<<<< HEAD
    it("(3.p): should work with passing parent") {
=======
  }
  describe("(4) toInstance") {
    it("(4.a): should work on modules") {
>>>>>>> 614b6c72
      class Top() extends Module {
        val i = Instance(Definition(new HasParent(this)))
        mark(i.parent, "Top")
      }
      val (_, annos) = getFirrtlAndAnnos(new Top)
<<<<<<< HEAD
      annos.collect { case c: MarkAnnotation => c } should contain(MarkAnnotation("~Top|Top".mt, "Top"))
    }
  }
  describe("(4) toInstance") {
    ignore("(4.a): should work on modules") {
=======
      //TODO: Should this be ~Top|Top/i:AddOne>innerWire ???
      annos.collect { case c: MarkAnnotation => c } should contain(MarkAnnotation("~Top|AddOne>innerWire".rt, "blah"))
    }
    it("(4.b): should work on IsInstantiable") {
>>>>>>> 614b6c72
      class Top() extends Module {
        val i = Module(new AddOne())
        f(i.asInstance)
      }
      def f(i: Instance[AddOne]): Unit = mark(i.innerWire, "blah")
      val (_, annos) = getFirrtlAndAnnos(new Top)
<<<<<<< HEAD
      //TODO: Should this be ~Top|Top/i:AddOne>innerWire ???
      annos.collect { case c: MarkAnnotation => c } should contain(MarkAnnotation("~Top|AddOne>innerWire".rt, "blah"))
    }
    //ignore("(4.b): should work on IsHierarchicals") {
    //  class Top() extends Module {
    //    val i = Module(new AddTwo())
    //    val v = new Viewer(i, false)
    //    mark(f(v.asInstance), "blah")
    //  }
    //  def f(i: Instance[Viewer]): Data = i.x.i0.innerWire
    //  val (_, annos) = getFirrtlAndAnnos(new Top)
    //  //TODO: Should this be ~Top|Top... ??
    //  annos.collect{case c: MarkAnnotation => c} should contain(MarkAnnotation("~Top|AddTwo/i0:AddOne>innerWire".rt, "blah"))
    //}
=======
      annos.collect { case c: MarkAnnotation => c } should contain(
        MarkAnnotation("~Top|AddTwo/i0:AddOne>innerWire".rt, "blah")
      )
    }
>>>>>>> 614b6c72
    it("(4.c): should work on seqs of modules") {
      class Top() extends Module {
        val is = Seq(Module(new AddTwo()), Module(new AddTwo())).map(_.asInstance)
        mark(f(is), "blah")
      }
      def f(i: Seq[Instance[AddTwo]]): Data = i.head.i0.innerWire
      val (c, annos) = getFirrtlAndAnnos(new Top)
      println(c.serialize)
      //TODO: Should this be ~Top|Top... ??
      annos.collect { case c: MarkAnnotation => c } should contain(
        MarkAnnotation("~Top|AddTwo/i0:AddOne>innerWire".rt, "blah")
      )
    }
<<<<<<< HEAD
    it("(4.d): should work on seqs of IsHierarchicals") {
=======
    it("(4.d): should work on seqs of IsInstantiable") {
>>>>>>> 614b6c72
      class Top() extends Module {
        val i = Module(new AddTwo())
        val vs = Seq(new Viewer(i, false), new Viewer(i, false)).map(_.toInstance)
        mark(f(vs), "blah")
      }
      def f(i: Seq[Instance[Viewer]]): Data = i.head.x.i0.innerWire
      val (_, annos) = getFirrtlAndAnnos(new Top)
      annos.collect { case c: MarkAnnotation => c } should contain(
        MarkAnnotation("~Top|AddTwo/i0:AddOne>innerWire".rt, "blah")
      )
    }
    it("(4.e): should work on options of modules") {
      class Top() extends Module {
        val is: Option[Instance[AddTwo]] = Some(Module(new AddTwo())).map(_.asInstance)
        mark(f(is), "blah")
      }
      def f(i: Option[Instance[AddTwo]]): Data = i.get.i0.innerWire
      val (_, annos) = getFirrtlAndAnnos(new Top)
      annos.collect { case c: MarkAnnotation => c } should contain(
        MarkAnnotation("~Top|AddTwo/i0:AddOne>innerWire".rt, "blah")
      )
    }
  }
  describe("(5) Absolute Targets should work as expected") {
    it("(5.a): toAbsoluteTarget on a port of an instance") {
      class Top() extends Module {
        val i = Instance(Definition(new AddTwo()))
        amark(i.in, "blah")
      }
      val (_, annos) = getFirrtlAndAnnos(new Top)
      annos.collect { case c: MarkAnnotation => c } should contain(MarkAnnotation("~Top|Top/i:AddTwo>in".rt, "blah"))
    }
    it("(5.b): toAbsoluteTarget on a subinstance's data within an instance") {
      class Top() extends Module {
        val i = Instance(Definition(new AddTwo()))
        amark(i.i0.innerWire, "blah")
      }
      val (_, annos) = getFirrtlAndAnnos(new Top)
      annos.collect { case c: MarkAnnotation => c } should contain(
        MarkAnnotation("~Top|Top/i:AddTwo/i0:AddOne>innerWire".rt, "blah")
      )
    }
    it("(5.c): toAbsoluteTarget on a submodule's data within an instance") {
      class Top() extends Module {
        val i = Instance(Definition(new AddTwoMixedModules()))
        amark(i.i1.in, "blah")
      }
      val (_, annos) = getFirrtlAndAnnos(new Top)
      annos.collect { case c: MarkAnnotation => c } should contain(
        MarkAnnotation("~Top|Top/i:AddTwoMixedModules/i1:AddOne_1>in".rt, "blah")
      )
    }
    it("(5.d): toAbsoluteTarget on a submodule's data, in an aggregate, within an instance") {
      class Top() extends Module {
        val i = Instance(Definition(new InstantiatesHasVec()))
        amark(i.i1.x.head, "blah")
      }
      val (_, annos) = getFirrtlAndAnnos(new Top)
      annos.collect { case c: MarkAnnotation => c } should contain(
        MarkAnnotation("~Top|Top/i:InstantiatesHasVec/i1:HasVec_1>x[0]".rt, "blah")
      )
    }
    it("(5.e): toAbsoluteTarget on a submodule's data, in an aggregate, within an instance, ILit") {
      class MyBundle extends Bundle { val x = UInt(3.W) }
      @instantiable
      class HasVec() extends Module {
        @public val x = Wire(Vec(3, new MyBundle()))
      }
      @instantiable
      class InstantiatesHasVec() extends Module {
        @public val i0 = Instance(Definition(new HasVec()))
        @public val i1 = Module(new HasVec())
      }
      class Top() extends Module {
        val i = Instance(Definition(new InstantiatesHasVec()))
        amark(i.i1.x.head.x, "blah")
      }
      val (_, annos) = getFirrtlAndAnnos(new Top)
      annos.collect { case c: MarkAnnotation => c } should contain(
        MarkAnnotation("~Top|Top/i:InstantiatesHasVec/i1:HasVec_1>x[0].x".rt, "blah")
      )
    }
    it("(5.f): toAbsoluteTarget on a subinstance") {
      class Top() extends Module {
        val i = Instance(Definition(new AddTwo()))
        amark(i.i1, "blah")
      }
      val (_, annos) = getFirrtlAndAnnos(new Top)
      annos.collect { case c: MarkAnnotation => c } should contain(
        MarkAnnotation("~Top|Top/i:AddTwo/i1:AddOne".it, "blah")
      )
    }
    it("(5.g): should work for absolute targets on definition to have correct circuit name") {
      class Top extends Module {
        val definition = Definition(new AddOneWithAbsoluteAnnotation)
        val i0 = Instance(definition)
      }
      val (_, annos) = getFirrtlAndAnnos(new Top)
      annos.collect { case c: MarkAnnotation => c } should contain(
        MarkAnnotation("~Top|AddOneWithAbsoluteAnnotation>innerWire".rt, "innerWire")
      )
    }
  }
  describe("(6) @instantiable traits should work as expected") {
    class MyBundle extends Bundle {
      val in = Input(UInt(8.W))
      val out = Output(UInt(8.W))
    }
    @instantiable
    trait ModuleIntf extends BaseModule {
      @public val io = IO(new MyBundle)
    }
    @instantiable
    class ModuleWithCommonIntf(suffix: String = "") extends Module with ModuleIntf {
      override def desiredName: String = super.desiredName + suffix
      @public val sum = io.in + 1.U

      io.out := sum
    }
    class BlackBoxWithCommonIntf extends BlackBox with ModuleIntf

    it("(6.a): A Module that implements an @instantiable trait should be instantiable as that trait") {
      class Top extends Module {
        val i: Instance[ModuleIntf] = Instance(Definition(new ModuleWithCommonIntf))
        mark(i.io.in, "gotcha")
        mark(i, "inst")
      }
      val expected = List(
        "~Top|Top/i:ModuleWithCommonIntf>io.in".rt -> "gotcha",
        "~Top|Top/i:ModuleWithCommonIntf".it -> "inst"
      )
      val (chirrtl, annos) = getFirrtlAndAnnos(new Top)
      for (e <- expected.map(MarkAnnotation.tupled)) {
        annos should contain(e)
      }
    }
    it(
      "(6.b): An @instantiable Module that implements an @instantiable trait should be able to use extension methods from both"
    ) {
      class Top extends Module {
        val i: Instance[ModuleWithCommonIntf] = Instance(Definition(new ModuleWithCommonIntf))
        mark(i.io.in, "gotcha")
        mark(i.sum, "also this")
        mark(i, "inst")
      }
      val expected = List(
        "~Top|Top/i:ModuleWithCommonIntf>io.in".rt -> "gotcha",
        "~Top|Top/i:ModuleWithCommonIntf>sum".rt -> "also this",
        "~Top|Top/i:ModuleWithCommonIntf".it -> "inst"
      )
      val (chirrtl, annos) = getFirrtlAndAnnos(new Top)
      for (e <- expected.map(MarkAnnotation.tupled)) {
        annos should contain(e)
      }
    }
    it("(6.c): A BlackBox that implements an @instantiable trait should be instantiable as that trait") {
      class Top extends Module {
        val i: Instance[ModuleIntf] = Module(new BlackBoxWithCommonIntf).asInstance
        mark(i.io.in, "gotcha")
        mark(i, "module")
      }
      val expected = List(
        "~Top|BlackBoxWithCommonIntf>in".rt -> "gotcha",
        "~Top|BlackBoxWithCommonIntf".mt -> "module"
      )
      val (chirrtl, annos) = getFirrtlAndAnnos(new Top)
      for (e <- expected.map(MarkAnnotation.tupled)) {
        annos should contain(e)
      }
    }
    it("(6.d): It should be possible to have Vectors of @instantiable traits mixing concrete subclasses") {
      class Top extends Module {
        val proto = Definition(new ModuleWithCommonIntf("X"))
        val insts: Seq[Instance[ModuleIntf]] = Vector(
          Module(new ModuleWithCommonIntf("Y")).asInstance,
          Module(new BlackBoxWithCommonIntf).asInstance,
          Instance(proto)
        )
        mark(insts(0).io.in, "foo")
        mark(insts(1).io.in, "bar")
        mark(insts(2).io.in, "fizz")
      }
      val expected = List(
        "~Top|ModuleWithCommonIntfY>io.in".rt -> "foo",
        "~Top|BlackBoxWithCommonIntf>in".rt -> "bar",
        "~Top|Top/insts_2:ModuleWithCommonIntfX>io.in".rt -> "fizz"
      )
      val (chirrtl, annos) = getFirrtlAndAnnos(new Top)
      for (e <- expected.map(MarkAnnotation.tupled)) {
        annos should contain(e)
      }
    }
  }
  // TODO don't forget to test this with heterogeneous Views (eg. viewing a tuple of a port and non-port as a single Bundle)
<<<<<<< HEAD
  ignore("(7) @instantiable and @public should compose with DataView") {
=======
  describe("(7) @instantiable and @public should compose with DataView") {
>>>>>>> 614b6c72
    import chisel3.experimental.dataview._
    it("(7.a): should work on simple Views") {
      @instantiable
      class MyModule extends RawModule {
        val in = IO(Input(UInt(8.W)))
        @public val out = IO(Output(UInt(8.W)))
        val sum = in + 1.U
        out := sum + 1.U
        @public val foo = in.viewAs[UInt]
        @public val bar = sum.viewAs[UInt]
      }
      class Top extends RawModule {
        val foo = IO(Input(UInt(8.W)))
        val bar = IO(Output(UInt(8.W)))
        val i = Instance(Definition(new MyModule))
        i.foo := foo
        bar := i.out
        mark(i.out, "out")
        mark(i.foo, "foo")
        mark(i.bar, "bar")
      }
      val expectedAnnos = List(
        "~Top|Top/i:MyModule>out".rt -> "out",
        "~Top|Top/i:MyModule>in".rt -> "foo",
        "~Top|Top/i:MyModule>sum".rt -> "bar"
      )
      val expectedLines = List(
        "i.in <= foo",
        "bar <= i.out"
      )
      val (chirrtl, annos) = getFirrtlAndAnnos(new Top)
      val text = chirrtl.serialize
      for (line <- expectedLines) {
        text should include(line)
      }
      for (e <- expectedAnnos.map(MarkAnnotation.tupled)) {
        annos should contain(e)
      }
    }

    ignore("(7.b): should work on Aggregate Views") {
      import chiselTests.experimental.FlatDecoupledDataView._
      type RegDecoupled = DecoupledIO[FizzBuzz]
      @instantiable
      class MyModule extends RawModule {
        private val a = IO(Flipped(new FlatDecoupled))
        private val b = IO(new FlatDecoupled)
        @public val enq = a.viewAs[RegDecoupled]
        @public val deq = b.viewAs[RegDecoupled]
        @public val enq_valid = enq.valid // Also return a subset of the view
        deq <> enq
      }
      class Top extends RawModule {
        val foo = IO(Flipped(new RegDecoupled(new FizzBuzz)))
        val bar = IO(new RegDecoupled(new FizzBuzz))
        val i = Instance(Definition(new MyModule))
        i.enq <> foo
        i.enq_valid := foo.valid // Make sure connections also work for @public on elements of a larger Aggregate
        i.deq.ready := bar.ready
        bar.valid := i.deq.valid
        bar.bits := i.deq.bits
        mark(i.enq, "enq")
        mark(i.enq.bits, "enq.bits")
        mark(i.deq.bits.fizz, "deq.bits.fizz")
        mark(i.enq_valid, "enq_valid")
      }
      val expectedAnnos = List(
        "~Top|Top/i:MyModule>a".rt -> "enq", // Not split, checks 1:1
        "~Top|Top/i:MyModule>a.fizz".rt -> "enq.bits", // Split, checks non-1:1 inner Aggregate
        "~Top|Top/i:MyModule>a.buzz".rt -> "enq.bits",
        "~Top|Top/i:MyModule>b.fizz".rt -> "deq.bits.fizz", // Checks 1 inner Element
        "~Top|Top/i:MyModule>a.valid".rt -> "enq_valid"
      )
      val expectedLines = List(
        "i.a.valid <= foo.valid",
        "foo.ready <= i.a.ready",
        "i.a.fizz <= foo.bits.fizz",
        "i.a.buzz <= foo.bits.buzz",
        "bar.valid <= i.b.valid",
        "i.b.ready <= bar.ready",
        "bar.bits.fizz <= i.b.fizz",
        "bar.bits.buzz <= i.b.buzz"
      )
      val (chirrtl, annos) = getFirrtlAndAnnos(new Top)
      val text = chirrtl.serialize
      for (line <- expectedLines) {
        text should include(line)
      }
      for (e <- expectedAnnos.map(MarkAnnotation.tupled)) {
        annos should contain(e)
      }
    }

    it("(7.c): should work on views of views") {
      import chiselTests.experimental.SimpleBundleDataView._
      @instantiable
      class MyModule extends RawModule {
        private val a = IO(Input(UInt(8.W)))
        private val b = IO(Output(new BundleA(8)))
        @public val in = a.viewAs[UInt].viewAs[UInt]
        @public val out = b.viewAs[BundleB].viewAs[BundleA].viewAs[BundleB]
        out.bar := in
      }
      class Top extends RawModule {
        val foo = IO(Input(UInt(8.W)))
        val bar = IO(Output(new BundleB(8)))
        val i = Instance(Definition(new MyModule))
        i.in := foo
        bar := i.out
        bar.bar := i.out.bar
        mark(i.in, "in")
        mark(i.out.bar, "out_bar")
      }
      val expected = List(
        "~Top|Top/i:MyModule>a".rt -> "in",
        "~Top|Top/i:MyModule>b.foo".rt -> "out_bar"
      )
      val lines = List(
        "i.a <= foo",
        "bar.bar <= i.b.foo"
      )
      val (chirrtl, annos) = getFirrtlAndAnnos(new Top)
      val text = chirrtl.serialize
      for (line <- lines) {
        text should include(line)
      }
      for (e <- expected.map(MarkAnnotation.tupled)) {
        annos should contain(e)
      }
    }

<<<<<<< HEAD
    //it("(7.d): should work with DataView + implicit conversion") {
    //  import chisel3.experimental.conversions._
    //  @instantiable
    //  class MyModule extends RawModule {
    //    private val a = IO(Input(UInt(8.W)))
    //    private val b = IO(Output(UInt(8.W)))
    //    @public val ports = Seq(a, b)
    //    b := a
    //  }
    //  class Top extends RawModule {
    //    val foo = IO(Input(UInt(8.W)))
    //    val bar = IO(Output(UInt(8.W)))
    //    val i = Instance(Definition(new MyModule))
    //    i.ports <> Seq(foo, bar)
    //    mark(i.ports, "i.ports")
    //  }
    //  val expected = List(
    //    // Not 1:1 so will get split out
    //    "~Top|Top/i:MyModule>a".rt -> "i.ports",
    //    "~Top|Top/i:MyModule>b".rt -> "i.ports"
    //  )
    //  val lines = List(
    //    "i.a <= foo",
    //    "bar <= i.b"
    //  )
    //  val (chirrtl, annos) = getFirrtlAndAnnos(new Top)
    //  val text = chirrtl.serialize
    //  for (line <- lines) {
    //    text should include(line)
    //  }
    //  for (e <- expected.map(MarkAnnotation.tupled)) {
    //    annos should contain(e)
    //  }
    //}
  }

  ignore("(8) @instantiable and @public should compose with CloneModuleAsRecord") {
=======
    it("(7.d): should work with DataView + implicit conversion") {
      import chisel3.experimental.conversions._
      @instantiable
      class MyModule extends RawModule {
        private val a = IO(Input(UInt(8.W)))
        private val b = IO(Output(UInt(8.W)))
        @public val ports = Seq(a, b)
        b := a
      }
      class Top extends RawModule {
        val foo = IO(Input(UInt(8.W)))
        val bar = IO(Output(UInt(8.W)))
        val i = Instance(Definition(new MyModule))
        i.ports <> Seq(foo, bar)
        mark(i.ports, "i.ports")
      }
      val expected = List(
        // Not 1:1 so will get split out
        "~Top|Top/i:MyModule>a".rt -> "i.ports",
        "~Top|Top/i:MyModule>b".rt -> "i.ports"
      )
      val lines = List(
        "i.a <= foo",
        "bar <= i.b"
      )
      val (chirrtl, annos) = getFirrtlAndAnnos(new Top)
      val text = chirrtl.serialize
      for (line <- lines) {
        text should include(line)
      }
      for (e <- expected.map(MarkAnnotation.tupled)) {
        annos should contain(e)
      }
    }

    it("(7.e): should work on Views of BlackBoxes") {
      @instantiable
      class MyBlackBox extends BlackBox {
        @public val io = IO(new Bundle {
          val in = Input(UInt(8.W))
          val out = Output(UInt(8.W))
        })
        @public val innerView = io.viewAs
        @public val foo = io.in.viewAs[UInt]
        @public val bar = io.out.viewAs[UInt]
      }
      class Top extends RawModule {
        val foo = IO(Input(UInt(8.W)))
        val bar = IO(Output(UInt(8.W)))
        val i = Instance(Definition(new MyBlackBox))
        val outerView = i.io.viewAs
        i.foo := foo
        bar := i.bar
        mark(i.foo, "i.foo")
        mark(i.bar, "i.bar")
        mark(i.innerView.in, "i.innerView.in")
        mark(outerView.out, "outerView.out")
      }
      val inst = "~Top|Top/i:MyBlackBox"
      val expectedAnnos = List(
        s"$inst>in".rt -> "i.foo",
        s"$inst>out".rt -> "i.bar",
        s"$inst>in".rt -> "i.innerView.in",
        s"$inst>out".rt -> "outerView.out"
      )
      val expectedLines = List(
        "i.in <= foo",
        "bar <= i.out"
      )
      val (chirrtl, annos) = getFirrtlAndAnnos(new Top)
      val text = chirrtl.serialize
      for (line <- expectedLines) {
        text should include(line)
      }
      for (e <- expectedAnnos.map(MarkAnnotation.tupled)) {
        annos should contain(e)
      }
    }
  }

  describe("(8) @instantiable and @public should compose with CloneModuleAsRecord") {
>>>>>>> 614b6c72
    it("(8.a): it should support @public on a CMAR Record in Definitions") {
      @instantiable
      class HasCMAR extends Module {
        @public val in = IO(Input(UInt(8.W)))
        @public val out = IO(Output(UInt(8.W)))
        @public val m = Module(new AggregatePortModule)
        @public val c = experimental.CloneModuleAsRecord(m)
      }
      class Top extends Module {
        val d = Definition(new HasCMAR)
        mark(d.c("io"), "c.io")
        val bun = d.c("io").asInstanceOf[Record]
        mark(bun.elements("out"), "c.io.out")
      }
      val expected = List(
        "~Top|HasCMAR/c:AggregatePortModule>io".rt -> "c.io",
        "~Top|HasCMAR/c:AggregatePortModule>io.out".rt -> "c.io.out"
      )
      val (_, annos) = getFirrtlAndAnnos(new Top)
      for (e <- expected.map(MarkAnnotation.tupled)) {
        annos should contain(e)
      }
    }
    it("(8.b): it should support @public on a CMAR Record in Instances") {
      @instantiable
      class HasCMAR extends Module {
        @public val in = IO(Input(UInt(8.W)))
        @public val out = IO(Output(UInt(8.W)))
        @public val m = Module(new AggregatePortModule)
        @public val c = experimental.CloneModuleAsRecord(m)
      }
      class Top extends Module {
        val i = Instance(Definition(new HasCMAR))
        mark(i.c("io"), "i.c.io")
        val bun = i.c("io").asInstanceOf[Record]
        mark(bun.elements("out"), "i.c.io.out")
      }
      val expected = List(
        "~Top|Top/i:HasCMAR/c:AggregatePortModule>io".rt -> "i.c.io",
        "~Top|Top/i:HasCMAR/c:AggregatePortModule>io.out".rt -> "i.c.io.out"
      )
      val (_, annos) = getFirrtlAndAnnos(new Top)
      for (e <- expected.map(MarkAnnotation.tupled)) {
        annos should contain(e)
      }
    }
  }
  describe("(9) isA[..]") {
    it("(9.a): it should work on simple classes") {
      class Top extends Module {
        val d = Definition(new AddOne)
        require(d.isA[AddOne])
      }
      getFirrtlAndAnnos(new Top)
    }
    it("(9.b): it should not work on inner classes") {
      class InnerClass extends Module
      class Top extends Module {
        val d = Definition(new InnerClass)
        "require(d.isA[Module])" should compile // ensures that the test below is checking something useful
        "require(d.isA[InnerClass])" shouldNot compile
      }
      getFirrtlAndAnnos(new Top)
    }
    it("(9.c): it should work on super classes") {
      class InnerClass extends Module
      class Top extends Module {
        val d = Definition(new InnerClass)
        require(d.isA[Module])
      }
      getFirrtlAndAnnos(new Top)
    }
    it("(9.d): it should work after casts") {
      class Top extends Module {
        val d0: Definition[Module] = Definition(new AddOne)
        require(d0.isA[AddOne])
        val d1: Definition[Module] = Definition((new AddOne).asInstanceOf[Module])
        require(d1.isA[AddOne])
        val i0: Instance[Module] = Instance(d0)
        require(i0.isA[AddOne])
        val i1: Instance[Module] = Instance(d1)
        require(i1.isA[AddOne])
        val i2: Instance[Module] = Instance(Definition(new AddOne))
        require(i2.isA[AddOne])
      }
      getFirrtlAndAnnos(new Top)
    }
    it("(9.e): it should ignore type parameters (even though it would be nice if it didn't)") {
      class Top extends Module {
        val d0: Definition[Module] = Definition(new HasTypeParams(Bool()))
        require(d0.isA[HasTypeParams[Bool]])
        require(d0.isA[HasTypeParams[_]])
        require(d0.isA[HasTypeParams[UInt]])
        require(!d0.isA[HasBlah])
      }
      getFirrtlAndAnnos(new Top)
    }
  }
  describe("(10) Select APIs") {
    it("(10.a): instancesOf") {
      val aspect = aop.inspecting.InspectingAspect({ m: AddTwoMixedModules =>
        val targets = aop.Select.instancesOf[AddOne](m.toDefinition).map { i: Instance[AddOne] => i.toTarget }
        targets should be(
          Seq(
            "~AddTwoMixedModules|AddTwoMixedModules/i0:AddOne".it,
            "~AddTwoMixedModules|AddTwoMixedModules/i1:AddOne_1".it
          )
        )
      })
      getFirrtlAndAnnos(new AddTwoMixedModules, Seq(aspect))
    }
    it("(10.b): instancesIn") {
      val aspect = aop.inspecting.InspectingAspect({ m: AddTwoMixedModules =>
        val insts = aop.Select.instancesIn(m.toDefinition)
        val abs = insts.map { i: Instance[BaseModule] => i.toAbsoluteTarget }
        val rel = insts.map { i: Instance[BaseModule] => i.toTarget }
        abs should be(
          Seq(
            "~AddTwoMixedModules|AddTwoMixedModules/i0:AddOne".it,
            "~AddTwoMixedModules|AddTwoMixedModules/i1:AddOne_1".it
          )
        )
        rel should be(
          Seq(
            "~AddTwoMixedModules|AddTwoMixedModules/i0:AddOne".it,
            "~AddTwoMixedModules|AddTwoMixedModules/i1:AddOne_1".it
          )
        )
      })
      getFirrtlAndAnnos(new AddTwoMixedModules, Seq(aspect))
    }
    it("(10.c): allInstancesOf") {
      val aspect = aop.inspecting.InspectingAspect({ m: AddFour =>
        val insts = aop.Select.allInstancesOf[AddOne](m.toDefinition)
        val abs = insts.map { i: Instance[AddOne] => i.in.toAbsoluteTarget }
        val rel = insts.map { i: Instance[AddOne] => i.in.toTarget }
        rel should be(
          Seq(
            "~AddFour|AddFour/i0:AddTwoMixedModules/i0:AddOne>in".rt,
            "~AddFour|AddFour/i0:AddTwoMixedModules/i1:AddOne_1>in".rt,
            "~AddFour|AddFour/i1:AddTwoMixedModules/i0:AddOne>in".rt,
            "~AddFour|AddFour/i1:AddTwoMixedModules/i1:AddOne_1>in".rt
          )
        )
        abs should be(
          Seq(
            "~AddFour|AddFour/i0:AddTwoMixedModules/i0:AddOne>in".rt,
            "~AddFour|AddFour/i0:AddTwoMixedModules/i1:AddOne_1>in".rt,
            "~AddFour|AddFour/i1:AddTwoMixedModules/i0:AddOne>in".rt,
            "~AddFour|AddFour/i1:AddTwoMixedModules/i1:AddOne_1>in".rt
          )
        )
      })
      getFirrtlAndAnnos(new AddFour, Seq(aspect))
    }
    it("(10.d): definitionsOf") {
      val aspect = aop.inspecting.InspectingAspect({ m: AddTwoMixedModules =>
        val targets = aop.Select.definitionsOf[AddOne](m.toDefinition).map { i: Definition[AddOne] => i.in.toTarget }
        targets should be(
          Seq(
            "~AddTwoMixedModules|AddOne>in".rt,
            "~AddTwoMixedModules|AddOne_1>in".rt
          )
        )
      })
      getFirrtlAndAnnos(new AddTwoMixedModules, Seq(aspect))
    }
    it("(10.e): definitionsIn") {
      val aspect = aop.inspecting.InspectingAspect({ m: AddTwoMixedModules =>
        val targets = aop.Select.definitionsIn(m.toDefinition).map { i: Definition[BaseModule] => i.toTarget }
        targets should be(
          Seq(
            "~AddTwoMixedModules|AddOne".mt,
            "~AddTwoMixedModules|AddOne_1".mt
          )
        )
      })
      getFirrtlAndAnnos(new AddTwoMixedModules, Seq(aspect))
    }
    it("(10.f): allDefinitionsOf") {
      val aspect = aop.inspecting.InspectingAspect({ m: AddFour =>
        val targets = aop.Select.allDefinitionsOf[AddOne](m.toDefinition).map { i: Definition[AddOne] => i.in.toTarget }
        targets should be(
          Seq(
            "~AddFour|AddOne>in".rt,
            "~AddFour|AddOne_1>in".rt
          )
        )
      })
      getFirrtlAndAnnos(new AddFour, Seq(aspect))
    }
    it("(10.g): Select.collectDeep should fail when combined with hierarchy package") {
      val aspect = aop.inspecting.InspectingAspect({ m: AddFour =>
        aop.Select.collectDeep(m) { case m: AddOne => m.toTarget }
      })
      intercept[Exception] { getFirrtlAndAnnos(new AddFour, Seq(aspect)) }
    }
    it("(10.h): Select.getDeep should fail when combined with hierarchy package") {
      val aspect = aop.inspecting.InspectingAspect({ m: AddFour =>
        aop.Select.getDeep(m) { m: BaseModule => Nil }
      })
      intercept[Exception] { getFirrtlAndAnnos(new AddFour, Seq(aspect)) }
    }
    it("(10.i): Select.instances should fail when combined with hierarchy package") {
      val aspect = aop.inspecting.InspectingAspect({ m: AddFour =>
        aop.Select.instances(m)
      })
      intercept[Exception] { getFirrtlAndAnnos(new AddFour, Seq(aspect)) }
    }
<<<<<<< HEAD
    ignore("(10.j): allInstancesOf.ios") {
=======
    it("(10.j): allInstancesOf.ios") {
>>>>>>> 614b6c72
      val aspect = aop.inspecting.InspectingAspect({ m: AddFour =>
        val abs = aop.Select.allInstancesOf[AddOne](m.toDefinition).flatMap { i: Instance[AddOne] =>
          aop.Select.ios(i).map(_.toAbsoluteTarget)
        }
        val rel = aop.Select.allInstancesOf[AddOne](m.toDefinition).flatMap { i: Instance[AddOne] =>
          aop.Select.ios(i).map(_.toTarget)
        }
        abs should be(
          Seq(
            "~AddFour|AddFour/i0:AddTwoMixedModules/i0:AddOne>clock".rt,
            "~AddFour|AddFour/i0:AddTwoMixedModules/i0:AddOne>reset".rt,
            "~AddFour|AddFour/i0:AddTwoMixedModules/i0:AddOne>in".rt,
            "~AddFour|AddFour/i0:AddTwoMixedModules/i0:AddOne>out".rt,
            "~AddFour|AddFour/i0:AddTwoMixedModules/i1:AddOne_1>clock".rt,
            "~AddFour|AddFour/i0:AddTwoMixedModules/i1:AddOne_1>reset".rt,
            "~AddFour|AddFour/i0:AddTwoMixedModules/i1:AddOne_1>in".rt,
            "~AddFour|AddFour/i0:AddTwoMixedModules/i1:AddOne_1>out".rt,
            "~AddFour|AddFour/i1:AddTwoMixedModules/i0:AddOne>clock".rt,
            "~AddFour|AddFour/i1:AddTwoMixedModules/i0:AddOne>reset".rt,
            "~AddFour|AddFour/i1:AddTwoMixedModules/i0:AddOne>in".rt,
            "~AddFour|AddFour/i1:AddTwoMixedModules/i0:AddOne>out".rt,
            "~AddFour|AddFour/i1:AddTwoMixedModules/i1:AddOne_1>clock".rt,
            "~AddFour|AddFour/i1:AddTwoMixedModules/i1:AddOne_1>reset".rt,
            "~AddFour|AddFour/i1:AddTwoMixedModules/i1:AddOne_1>in".rt,
            "~AddFour|AddFour/i1:AddTwoMixedModules/i1:AddOne_1>out".rt
          )
        )

        rel should be(
          Seq(
            "~AddFour|AddFour/i0:AddTwoMixedModules/i0:AddOne>clock".rt,
            "~AddFour|AddFour/i0:AddTwoMixedModules/i0:AddOne>reset".rt,
            "~AddFour|AddFour/i0:AddTwoMixedModules/i0:AddOne>in".rt,
            "~AddFour|AddFour/i0:AddTwoMixedModules/i0:AddOne>out".rt,
            "~AddFour|AddFour/i0:AddTwoMixedModules/i1:AddOne_1>clock".rt,
            "~AddFour|AddFour/i0:AddTwoMixedModules/i1:AddOne_1>reset".rt,
            "~AddFour|AddFour/i0:AddTwoMixedModules/i1:AddOne_1>in".rt,
            "~AddFour|AddFour/i0:AddTwoMixedModules/i1:AddOne_1>out".rt,
            "~AddFour|AddFour/i1:AddTwoMixedModules/i0:AddOne>clock".rt,
            "~AddFour|AddFour/i1:AddTwoMixedModules/i0:AddOne>reset".rt,
            "~AddFour|AddFour/i1:AddTwoMixedModules/i0:AddOne>in".rt,
            "~AddFour|AddFour/i1:AddTwoMixedModules/i0:AddOne>out".rt,
            "~AddFour|AddFour/i1:AddTwoMixedModules/i1:AddOne_1>clock".rt,
            "~AddFour|AddFour/i1:AddTwoMixedModules/i1:AddOne_1>reset".rt,
            "~AddFour|AddFour/i1:AddTwoMixedModules/i1:AddOne_1>in".rt,
            "~AddFour|AddFour/i1:AddTwoMixedModules/i1:AddOne_1>out".rt
          )
        )
      })
      getFirrtlAndAnnos(new AddFour, Seq(aspect))
    }
<<<<<<< HEAD
    ignore("(10.k): allDefinitionsOf.ios") {
=======
    it("(10.k): allDefinitionsOf.ios") {
>>>>>>> 614b6c72
      val aspect = aop.inspecting.InspectingAspect({ m: AddFour =>
        val abs = aop.Select.allDefinitionsOf[AddOne](m.toDefinition).flatMap { i: Definition[AddOne] =>
          aop.Select.ios(i).map(_.toAbsoluteTarget)
        }
        val rel = aop.Select.allDefinitionsOf[AddOne](m.toDefinition).flatMap { i: Definition[AddOne] =>
          aop.Select.ios(i).map(_.toTarget)
        }
        abs should be(
          Seq(
            "~AddFour|AddOne>clock".rt,
            "~AddFour|AddOne>reset".rt,
            "~AddFour|AddOne>in".rt,
            "~AddFour|AddOne>out".rt,
            "~AddFour|AddOne_1>clock".rt,
            "~AddFour|AddOne_1>reset".rt,
            "~AddFour|AddOne_1>in".rt,
            "~AddFour|AddOne_1>out".rt
          )
        )

        rel should be(
          Seq(
            "~AddFour|AddOne>clock".rt,
            "~AddFour|AddOne>reset".rt,
            "~AddFour|AddOne>in".rt,
            "~AddFour|AddOne>out".rt,
            "~AddFour|AddOne_1>clock".rt,
            "~AddFour|AddOne_1>reset".rt,
            "~AddFour|AddOne_1>in".rt,
            "~AddFour|AddOne_1>out".rt
          )
        )

      })
      getFirrtlAndAnnos(new AddFour, Seq(aspect))
    }
    it("(10.l): Select.instancesIn for typed BaseModules") {
      val aspect = aop.inspecting.InspectingAspect({ m: HasMultipleTypeParamsInside =>
        val targets = aop.Select.instancesIn(m.toDefinition).map { i: Instance[BaseModule] => i.toTarget }
        targets should be(
          Seq(
            "~HasMultipleTypeParamsInside|HasMultipleTypeParamsInside/i00:HasTypeParams".it,
            "~HasMultipleTypeParamsInside|HasMultipleTypeParamsInside/i01:HasTypeParams".it,
            "~HasMultipleTypeParamsInside|HasMultipleTypeParamsInside/i10:HasTypeParams_1".it,
            "~HasMultipleTypeParamsInside|HasMultipleTypeParamsInside/i11:HasTypeParams_1".it
          )
        )
      })
      getFirrtlAndAnnos(new HasMultipleTypeParamsInside, Seq(aspect))
    }
    it("(10.m): Select.instancesOf for typed BaseModules if type is ignored") {
      val aspect = aop.inspecting.InspectingAspect({ m: HasMultipleTypeParamsInside =>
        val targets =
          aop.Select.instancesOf[HasTypeParams[_]](m.toDefinition).map { i: Instance[HasTypeParams[_]] => i.toTarget }
        targets should be(
          Seq(
            "~HasMultipleTypeParamsInside|HasMultipleTypeParamsInside/i00:HasTypeParams".it,
            "~HasMultipleTypeParamsInside|HasMultipleTypeParamsInside/i01:HasTypeParams".it,
            "~HasMultipleTypeParamsInside|HasMultipleTypeParamsInside/i10:HasTypeParams_1".it,
            "~HasMultipleTypeParamsInside|HasMultipleTypeParamsInside/i11:HasTypeParams_1".it
          )
        )
      })
      getFirrtlAndAnnos(new HasMultipleTypeParamsInside, Seq(aspect))
    }
    it(
      "10.n Select.instancesOf for typed BaseModules even type is specified wrongly (should be ignored, even though we wish it weren't)"
    ) {
      val aspect = aop.inspecting.InspectingAspect({ m: HasMultipleTypeParamsInside =>
        val targets = aop.Select.instancesOf[HasTypeParams[SInt]](m.toDefinition).map { i: Instance[HasTypeParams[_]] =>
          i.toTarget
        }
        targets should be(
          Seq(
            "~HasMultipleTypeParamsInside|HasMultipleTypeParamsInside/i00:HasTypeParams".it,
            "~HasMultipleTypeParamsInside|HasMultipleTypeParamsInside/i01:HasTypeParams".it,
            "~HasMultipleTypeParamsInside|HasMultipleTypeParamsInside/i10:HasTypeParams_1".it,
            "~HasMultipleTypeParamsInside|HasMultipleTypeParamsInside/i11:HasTypeParams_1".it
          )
        )
      })
      getFirrtlAndAnnos(new HasMultipleTypeParamsInside, Seq(aspect))
    }
  }
  describe("(11) Lense and Contextuals") {
    it("(11.a): it should work on simple classes") {
      class Top extends Module {
        val d = Definition(new HasContextual)
        d.index should be(0)
        d.foo should be(1)

        val i0 = Instance.withContext(d)(_.index.value = 2)
        i0.index should be(2)
        i0.foo should be(1)

        val i1 = Instance.withContext(d)(_.index.value = 3, _.foo.edit(_ + 3))
        i1.index should be(3)
        i1.foo should be(4)
      }
      getFirrtlAndAnnos(new Top)
    }
    it("(11.b): it should compose hierarchically") {
      class Top extends Module {
        val d = Definition(new IntermediateHierarchy)
        val x0 = Instance(d)
        val x1 = Instance.withContext(d)(
          _.i0.index.edit(_ + x0.i1.index + 1),
          _.i1.index.edit(_ + x0.i1.index + 1)
        )
        x0.i0.index should be(0)
        x0.i1.index should be(1)
        x1.i0.index should be(2)
        x1.i1.index should be(3)
      }
      getFirrtlAndAnnos(new Top)
    }
    //it("(11.c): it should work with Contextual Modules") {
    //  class Top extends Module {
    //    val d = Definition(new HasSibling)
    //    val x0 = Instance(d)
    //    val x1 = Instance.withContext(d)(_.sibling.value = x0)
    //    val x2 = Instance.withContext(d)(_.sibling.value = x1)
    //    val x3 = Instance.withContext(d)(_.sibling.value = x2)
    //    x0.sibling.value should be(x0)
    //    x1.sibling.value should be(x0)
    //    x2.sibling.value should be(x1)
    //    x3.sibling.value should be(x2)
    //  }
    //  getFirrtlAndAnnos(new Top)
    //}
    //it("(11.c): it should work with Contextual Modules") {
    //  // IsContextual means lensing on it is supported,
    //  // which requires a def copy(.. = ..) to be supported
    //  case class Foo(val l: Int, val nlc: Contextual[Module]) extends IsContextual
    //  object Foo {
    //    implicit class ContextualFoo(c: Contextual[Foo]) {
    //      def copy(l: TopLense[Foo]): Contextual[Foo] = ???
    //      def ascend(f: Any): Contextual[Foo] = ???
    //    }
    //    implicit class LenseFoo(l: Lense[Foo]) {
    //      def allContextualsOf[T]: Seq[Socket[T]]
    //    }
    //  }
    //  class MyCache extends Module {
    //    @public lazy val in  = Contextual.empty[Foo]
    //    @public lazy val out = Contextual(Foo(10, this))
    //  }
    //  class MyParent extends Module {
    //    val d = Definition(new MyModule).withContext(
    //
    //    )

    //    lazy val i0 = Instance.withContext(d)(_.in = this)
    //    lazy val i1 = Instance.withContext(d)(_.foo.parent = i0.foo.parent)
    //  }
    //}
  }
}
//  describe("(11) Contextual") {
//    import ContextualExamples._
//    it("11.0: Example - Set in definition, read outside definition") {
//      @instantiable
//      class AddOne extends Module {
//        @public val index = Contextual(0)
//      }
//      class Top extends Module {
//        val d0 = Definition(new AddOne)
//        d0.index should be (0)
//        val d1 = d0//.withContext { case i: Int => i + 1}
//        d1.index should be (1)
//      }
//      val (chirrtl, _) = getFirrtlAndAnnos(new Top)
//    }
//    it("11.1: Example - absolute indexes of instances") {
//      import E1._
//      class AbsoluteIndexer() {
//        private var i = 0
//        def get: Int = { i += 1; i - 1 }
//      }
//      class Top extends Module {
//        val indexer = new AbsoluteIndexer()
//        val definition = Definition(new Root)/*.withContext {
//          case NoIndex => Index(indexer.get)
//        }*/
//        val answers = Map(
//          ("~Top|Root/i0:Middle/i0:Leaf" -> Index(0)),
//          ("~Top|Root/i0:Middle/i1:Leaf" -> Index(1)),
//          ("~Top|Root/i1:Middle/i0:Leaf" -> Index(2)),
//          ("~Top|Root/i1:Middle/i1:Leaf" -> Index(3))
//        )
//        Select.allInstancesOf[Leaf](definition).foreach { case l: Instance[Leaf] =>
//          l.index should be (answers(l.toTarget.toString))
//        }
//      }
//      val (chirrtl, _) = getFirrtlAndAnnos(new Top)
//    }
//    it("11.2: Example - physical design orientation?") {
//      //TODO: To work with empty contextuals, we need a flatMap operation,
//      // rather than the map operation (withContext)
//      // Perhaps this is how we can implement collapse, as a call to flatMap
//      import ContextualExamples._
//
//      class Top extends Module {
//        val soc = Definition(new E2.SoC)
//        val answers = Map[_root_.firrtl.annotations.IsModule, String](
//          "~Top|SoC/cluster0:Cluster/tile0:Tile/sram0:SRAM".it -> "Left, Top",
//          "~Top|SoC/cluster0:Cluster/tile0:Tile/sram1:SRAM".it -> "Left, Bottom",
//          "~Top|SoC/cluster0:Cluster/tile1:Tile/sram0:SRAM".it -> "Right, Top",
//          "~Top|SoC/cluster0:Cluster/tile1:Tile/sram1:SRAM".it -> "Right, Bottom",
//          "~Top|SoC/cluster1:Cluster/tile0:Tile/sram0:SRAM".it -> "Right, Top",
//          "~Top|SoC/cluster1:Cluster/tile0:Tile/sram1:SRAM".it -> "Right, Bottom",
//          "~Top|SoC/cluster1:Cluster/tile1:Tile/sram0:SRAM".it -> "Left, Top",
//          "~Top|SoC/cluster1:Cluster/tile1:Tile/sram1:SRAM".it -> "Left, Bottom"
//        )
//        val srams = Select.allInstancesOf[E2.SRAM](soc)
//        require(srams.size == 8, srams)
//        srams.foreach{ case i: Instance[E2.SRAM] =>
//          s"${i.reflection}, ${i.placement}" should be (answers(i.toTarget))
//        }
//      }
//      val (chirrtl, _) = getFirrtlAndAnnos(new Top)
//    }
//    it("11.3: Example - sibling references") {
//      class Top extends Module {
//        val definition = Definition(new E3.AddFour)
//        val answers = Map(
//          ("~Top|AddFour/i0:AddTwo/i0:AddOne" -> "NONE"),
//          ("~Top|AddFour/i0:AddTwo/i1:AddOne" -> "~Top|AddFour/i0:AddTwo/i0:AddOne"),
//          ("~Top|AddFour/i1:AddTwo/i0:AddOne" -> "~Top|AddFour/i0:AddTwo/i1:AddOne"),
//          ("~Top|AddFour/i1:AddTwo/i1:AddOne" -> "~Top|AddFour/i1:AddTwo/i0:AddOne")
//        )
//        Select.allInstancesOf[E3.AddOne](definition).foreach { case l: Instance[E3.AddOne] =>
//          l.previousAdder.elderString should be (answers(l.toTarget.toString))
//        }
//      }
//      val (chirrtl, _) = getFirrtlAndAnnos(new Top)
//    }
//    it("11.4?: Example - no mutation!") { }
//  }
//}
//
//object Playground {
//  @instantiable
//  class Foo {
//    @public val int = 10
//  }
//  object Foo {
//    //@public def baz(i: Instance[Foo]): Unit = println(i.int)
//  }
//}
//  object ContextualExamples {
//    object E1 { // Unique Index Example
//      trait UniqueIndex extends IsLookupable
//      case object NoIndex extends UniqueIndex
//      case class Index(index: Int) extends UniqueIndex
//      @instantiable
//      class Leaf extends Module {
//        @public val index = Contextual[UniqueIndex](NoIndex)
//      }
//      @instantiable
//      class Middle extends Module {
//        val d = Definition(new Leaf)
//        val i0 = Instance(d)
//        val i1 = Instance(d)
//      }
//      @instantiable
//      class Root extends Module {
//        val definition = Definition(new Middle)
//        val i0 = Instance(definition)
//        val i1 = Instance(definition)
//      }
//    } // Unique Index Example
//    object E2 { // Physical Design Example
//      trait Reflection extends IsLookupable { def mirror: Reflection }
//      case object Right extends Reflection { def mirror = Left }
//      case object Left extends Reflection { def mirror = Right }
//      case object NoReflection extends Reflection { def mirror = NoReflection}
//
//      trait Placement extends IsLookupable
//      case object Top extends Placement
//      case object Bottom extends Placement
//      case object NoPlacement extends Placement
//
//      @instantiable
//      class SRAM extends Module {
//        @public val reflection = Contextual[Reflection](NoReflection)
//        @public val placement = Contextual[Placement](NoPlacement)
//      }
//
//      @instantiable
//      class Tile extends Module {
//        val sram = Definition(new SRAM)
//        @public val sram0 = Instance(sram/*.withContext{case NoPlacement => Top}*/)
//        @public val sram1 = Instance(sram/*.withContext{case NoPlacement => Bottom}*/)
//      }
//
//      @instantiable
//      class Cluster extends Module {
//        val tile = Definition(new Tile)
//        @public val tile0 = Instance(tile/*.withContext{case NoReflection => Left}*/)
//        @public val tile1 = Instance(tile/*.withContext{case NoReflection => Right}*/)
//      }
//
//      @instantiable
//      class SoC extends Module {
//        val cluster = Definition(new Cluster)
//        @public val cluster0 = Instance(cluster)
//        @public val cluster1 = Instance(cluster/*.withContext {
//          case o: Reflection => o.mirror
//        }*/)
//      }
//    } // Physical Design Example
//    object E3 { // Elder Sibling Example
//      trait Elder extends IsHierarchical
//      object Elder {
//        // This is the use case for @public on def in companion object, but we can use normal extension method syntax instead.
//        implicit class ElderExtensions(h: Instance[Elder]) {
//          def elderString: String = h match {
//            case h: Instance[Sibling] if h.isA[Sibling] => h.inst.toTarget.toString
//            case other => "NONE"
//          }
//        }
//      }
//      case object NoElder extends Elder with IsHierarchical
//      @instantiable
//      case class Sibling(i: Instance[AddOne]) extends Elder {
//        @public val inst = i
//        override def toString = s"Sibling(${i.toTarget})"
//      }
//      @instantiable
//      class AddOne extends Module {
//        @public val previousAdder = Contextual[Elder](NoElder)
//      }
//      @instantiable
//      class AddTwo extends Module {
//        val d = Definition(new AddOne)
//        @public val i0 = Instance(d)
//        @public val i1 = Instance(d/*.withContext {
//          case NoElder => Sibling(i0)
//        }*/)
//      }
//      @instantiable
//      class AddFour extends Module {
//        val definition = Definition(new AddTwo)
//        val i0 = Instance(definition)
//        val i1 = Instance(definition/*.withContext {
//          case NoElder => Sibling(i0.i1)
//        }*/)
//      }
//    } // Elder Sibling Example
//  }<|MERGE_RESOLUTION|>--- conflicted
+++ resolved
@@ -338,11 +338,7 @@
         annos should contain(e)
       }
     }
-<<<<<<< HEAD
-    ignore("3.k: should work on vals in constructor arguments") {
-=======
     ignore("(3.k): should work on vals in constructor arguments") {
->>>>>>> 614b6c72
       class Top() extends Module {
         val i = Instance(Definition(new HasPublicConstructorArgs(10)))
         //mark(i.x, i.int.toString)
@@ -409,37 +405,23 @@
         MarkAnnotation("~Top|Top/i:HasMems>syncReadMem".rt, "SyncReadMem")
       )
     }
-<<<<<<< HEAD
     it("(3.p): should work with passing parent") {
-=======
-  }
-  describe("(4) toInstance") {
-    it("(4.a): should work on modules") {
->>>>>>> 614b6c72
       class Top() extends Module {
         val i = Instance(Definition(new HasParent(this)))
         mark(i.parent, "Top")
       }
       val (_, annos) = getFirrtlAndAnnos(new Top)
-<<<<<<< HEAD
       annos.collect { case c: MarkAnnotation => c } should contain(MarkAnnotation("~Top|Top".mt, "Top"))
     }
   }
   describe("(4) toInstance") {
     ignore("(4.a): should work on modules") {
-=======
-      //TODO: Should this be ~Top|Top/i:AddOne>innerWire ???
-      annos.collect { case c: MarkAnnotation => c } should contain(MarkAnnotation("~Top|AddOne>innerWire".rt, "blah"))
-    }
-    it("(4.b): should work on IsInstantiable") {
->>>>>>> 614b6c72
       class Top() extends Module {
         val i = Module(new AddOne())
         f(i.asInstance)
       }
       def f(i: Instance[AddOne]): Unit = mark(i.innerWire, "blah")
       val (_, annos) = getFirrtlAndAnnos(new Top)
-<<<<<<< HEAD
       //TODO: Should this be ~Top|Top/i:AddOne>innerWire ???
       annos.collect { case c: MarkAnnotation => c } should contain(MarkAnnotation("~Top|AddOne>innerWire".rt, "blah"))
     }
@@ -454,12 +436,6 @@
     //  //TODO: Should this be ~Top|Top... ??
     //  annos.collect{case c: MarkAnnotation => c} should contain(MarkAnnotation("~Top|AddTwo/i0:AddOne>innerWire".rt, "blah"))
     //}
-=======
-      annos.collect { case c: MarkAnnotation => c } should contain(
-        MarkAnnotation("~Top|AddTwo/i0:AddOne>innerWire".rt, "blah")
-      )
-    }
->>>>>>> 614b6c72
     it("(4.c): should work on seqs of modules") {
       class Top() extends Module {
         val is = Seq(Module(new AddTwo()), Module(new AddTwo())).map(_.asInstance)
@@ -473,11 +449,7 @@
         MarkAnnotation("~Top|AddTwo/i0:AddOne>innerWire".rt, "blah")
       )
     }
-<<<<<<< HEAD
-    it("(4.d): should work on seqs of IsHierarchicals") {
-=======
     it("(4.d): should work on seqs of IsInstantiable") {
->>>>>>> 614b6c72
       class Top() extends Module {
         val i = Module(new AddTwo())
         val vs = Seq(new Viewer(i, false), new Viewer(i, false)).map(_.toInstance)
@@ -672,11 +644,7 @@
     }
   }
   // TODO don't forget to test this with heterogeneous Views (eg. viewing a tuple of a port and non-port as a single Bundle)
-<<<<<<< HEAD
-  ignore("(7) @instantiable and @public should compose with DataView") {
-=======
   describe("(7) @instantiable and @public should compose with DataView") {
->>>>>>> 614b6c72
     import chisel3.experimental.dataview._
     it("(7.a): should work on simple Views") {
       @instantiable
@@ -808,45 +776,6 @@
       }
     }
 
-<<<<<<< HEAD
-    //it("(7.d): should work with DataView + implicit conversion") {
-    //  import chisel3.experimental.conversions._
-    //  @instantiable
-    //  class MyModule extends RawModule {
-    //    private val a = IO(Input(UInt(8.W)))
-    //    private val b = IO(Output(UInt(8.W)))
-    //    @public val ports = Seq(a, b)
-    //    b := a
-    //  }
-    //  class Top extends RawModule {
-    //    val foo = IO(Input(UInt(8.W)))
-    //    val bar = IO(Output(UInt(8.W)))
-    //    val i = Instance(Definition(new MyModule))
-    //    i.ports <> Seq(foo, bar)
-    //    mark(i.ports, "i.ports")
-    //  }
-    //  val expected = List(
-    //    // Not 1:1 so will get split out
-    //    "~Top|Top/i:MyModule>a".rt -> "i.ports",
-    //    "~Top|Top/i:MyModule>b".rt -> "i.ports"
-    //  )
-    //  val lines = List(
-    //    "i.a <= foo",
-    //    "bar <= i.b"
-    //  )
-    //  val (chirrtl, annos) = getFirrtlAndAnnos(new Top)
-    //  val text = chirrtl.serialize
-    //  for (line <- lines) {
-    //    text should include(line)
-    //  }
-    //  for (e <- expected.map(MarkAnnotation.tupled)) {
-    //    annos should contain(e)
-    //  }
-    //}
-  }
-
-  ignore("(8) @instantiable and @public should compose with CloneModuleAsRecord") {
-=======
     it("(7.d): should work with DataView + implicit conversion") {
       import chisel3.experimental.conversions._
       @instantiable
@@ -928,7 +857,6 @@
   }
 
   describe("(8) @instantiable and @public should compose with CloneModuleAsRecord") {
->>>>>>> 614b6c72
     it("(8.a): it should support @public on a CMAR Record in Definitions") {
       @instantiable
       class HasCMAR extends Module {
@@ -1138,11 +1066,7 @@
       })
       intercept[Exception] { getFirrtlAndAnnos(new AddFour, Seq(aspect)) }
     }
-<<<<<<< HEAD
-    ignore("(10.j): allInstancesOf.ios") {
-=======
     it("(10.j): allInstancesOf.ios") {
->>>>>>> 614b6c72
       val aspect = aop.inspecting.InspectingAspect({ m: AddFour =>
         val abs = aop.Select.allInstancesOf[AddOne](m.toDefinition).flatMap { i: Instance[AddOne] =>
           aop.Select.ios(i).map(_.toAbsoluteTarget)
@@ -1194,11 +1118,7 @@
       })
       getFirrtlAndAnnos(new AddFour, Seq(aspect))
     }
-<<<<<<< HEAD
-    ignore("(10.k): allDefinitionsOf.ios") {
-=======
     it("(10.k): allDefinitionsOf.ios") {
->>>>>>> 614b6c72
       val aspect = aop.inspecting.InspectingAspect({ m: AddFour =>
         val abs = aop.Select.allDefinitionsOf[AddOne](m.toDefinition).flatMap { i: Definition[AddOne] =>
           aop.Select.ios(i).map(_.toAbsoluteTarget)
