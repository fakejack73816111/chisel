--- conflicted
+++ resolved
@@ -3,13 +3,8 @@
 enablePlugins(SiteScaladocPlugin)
 
 val defaultVersions = Map(
-<<<<<<< HEAD
   "firrtl" -> "edu.berkeley.cs" %% "firrtl" % "1.6.0-M1",
   "treadle" -> "edu.berkeley.cs" %% "treadle" % "1.6.0-M1",
-=======
-  "firrtl" -> "edu.berkeley.cs" %% "firrtl" % "1.6-SNAPSHOT",
-  "treadle" -> "edu.berkeley.cs" %% "treadle" % "1.6-SNAPSHOT"
->>>>>>> 9f080d51
   // chiseltest intentionally excluded so that release automation does not try to set its version
   // The projects using chiseltest are not published, but SBT resolves dependencies for all projects
   // when doing publishing and will not find a chiseltest release since chiseltest depends on
